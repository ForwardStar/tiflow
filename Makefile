### Makefile for ticdc
.PHONY: build test check clean fmt cdc kafka_consumer coverage \
	integration_test_build integration_test integration_test_mysql integration_test_kafka bank \
<<<<<<< HEAD
	dm dm-master dm-worker dmctl dm-syncer dm_coverage \
	engine tiflow df-master-client df-demo df-chaos-case
=======
	dm dm-master dm-worker dmctl dm-syncer dm_coverage dm-simulator
>>>>>>> 046aad34

PROJECT=tiflow
P=3

FAIL_ON_STDOUT := awk '{ print } END { if (NR > 0) { exit 1  }  }'

CURDIR := $(shell pwd)
path_to_add := $(addsuffix /bin,$(subst :,/bin:,$(GOPATH)))
export PATH := $(CURDIR)/bin:$(path_to_add):$(PATH)

SHELL := /usr/bin/env bash

TEST_DIR := /tmp/tidb_cdc_test
DM_TEST_DIR := /tmp/dm_test
ENGINE_TEST_DIR := /tmp/engine_test

GO       := GO111MODULE=on go
ifeq (${CDC_ENABLE_VENDOR}, 1)
GOVENDORFLAG := -mod=vendor
endif

GOBUILD  := CGO_ENABLED=0 $(GO) build $(BUILD_FLAG) -trimpath $(GOVENDORFLAG)
GOBUILDNOVENDOR  := CGO_ENABLED=0 $(GO) build $(BUILD_FLAG) -trimpath
GOTEST   := CGO_ENABLED=1 $(GO) test -p $(P) --race
GOTESTNORACE := CGO_ENABLED=1 $(GO) test -p $(P)

ARCH  := "$(shell uname -s)"
LINUX := "Linux"
MAC   := "Darwin"
CDC_PKG := github.com/pingcap/tiflow
DM_PKG := github.com/pingcap/tiflow/dm
ENGINE_PKG := github.com/pingcap/tiflow/engine
PACKAGE_LIST := go list ./... | grep -vE 'vendor|proto|tiflow\/tests|integration|testing_utils|pb|pbmock|tiflow\/bin'
PACKAGE_LIST_WITHOUT_DM_ENGINE := $(PACKAGE_LIST) | grep -vE 'github.com/pingcap/tiflow/dm|github.com/pingcap/tiflow/engine'
DM_PACKAGE_LIST := go list github.com/pingcap/tiflow/dm/... | grep -vE 'pb|pbmock|dm/cmd'
PACKAGES := $$($(PACKAGE_LIST))
PACKAGES_TICDC := $$($(PACKAGE_LIST_WITHOUT_DM_ENGINE))
DM_PACKAGES := $$($(DM_PACKAGE_LIST))
<<<<<<< HEAD
ENGINE_PACKAGE_LIST := go list github.com/pingcap/tiflow/engine/... | grep -vE 'pb|proto|engine/cmd|engine/test/e2e'
ENGINE_PACKAGES := $$($(ENGINE_PACKAGE_LIST))
FILES := $$(find . -name '*.go' -type f | grep -vE 'vendor|kv_gen|proto|pb\.go|pb\.gw\.go')
=======
FILES := $$(find . -name '*.go' -type f | grep -vE 'vendor|kv_gen|proto|pb\.go|pb\.gw\.go|antlr4\.go|gen\..*\.go')
>>>>>>> 046aad34
TEST_FILES := $$(find . -name '*_test.go' -type f | grep -vE 'vendor|kv_gen|integration|testing_utils')
TEST_FILES_WITHOUT_DM := $$(find . -name '*_test.go' -type f | grep -vE 'vendor|kv_gen|integration|testing_utils|^\./dm')
FAILPOINT_DIR := $$(for p in $(PACKAGES); do echo $${p\#"github.com/pingcap/$(PROJECT)/"}|grep -v "github.com/pingcap/$(PROJECT)"; done)
FAILPOINT := tools/bin/failpoint-ctl

FAILPOINT_ENABLE  := $$(echo $(FAILPOINT_DIR) | xargs $(FAILPOINT) enable >/dev/null)
FAILPOINT_DISABLE := $$(echo $(FAILPOINT_DIR) | xargs $(FAILPOINT) disable >/dev/null)

RELEASE_VERSION =
ifeq ($(RELEASE_VERSION),)
	RELEASE_VERSION := v6.2.0-master
	release_version_regex := ^v[0-9]\..*$$
	release_branch_regex := "^release-[0-9]\.[0-9].*$$|^HEAD$$|^.*/*tags/v[0-9]\.[0-9]\..*$$"
	ifneq ($(shell git rev-parse --abbrev-ref HEAD | egrep $(release_branch_regex)),)
		# If we are in release branch, try to use tag version.
		ifneq ($(shell git describe --tags --dirty | egrep $(release_version_regex)),)
			RELEASE_VERSION := $(shell git describe --tags --dirty)
		endif
	else ifneq ($(shell git status --porcelain),)
		# Add -dirty if the working tree is dirty for non release branch.
		RELEASE_VERSION := $(RELEASE_VERSION)-dirty
	endif
endif

BUILDTS := $(shell date -u '+%Y-%m-%d %H:%M:%S')
GITHASH := $(shell git rev-parse HEAD)
GITBRANCH := $(shell git rev-parse --abbrev-ref HEAD)
GOVERSION := $(shell go version)

# CDC LDFLAGS.
LDFLAGS += -X "$(CDC_PKG)/pkg/version.ReleaseVersion=$(RELEASE_VERSION)"
LDFLAGS += -X "$(CDC_PKG)/pkg/version.BuildTS=$(BUILDTS)"
LDFLAGS += -X "$(CDC_PKG)/pkg/version.GitHash=$(GITHASH)"
LDFLAGS += -X "$(CDC_PKG)/pkg/version.GitBranch=$(GITBRANCH)"
LDFLAGS += -X "$(CDC_PKG)/pkg/version.GoVersion=$(GOVERSION)"

# DM LDFLAGS.
LDFLAGS += -X "$(DM_PKG)/pkg/utils.ReleaseVersion=$(RELEASE_VERSION)"
LDFLAGS += -X "$(DM_PKG)/pkg/utils.BuildTS=$(BUILDTS)"
LDFLAGS += -X "$(DM_PKG)/pkg/utils.GitHash=$(GITHASH)"
LDFLAGS += -X "$(DM_PKG)/pkg/utils.GitBranch=$(GITBRANCH)"
LDFLAGS += -X "$(DM_PKG)/pkg/utils.GoVersion=$(GOVERSION)"

# Engine LDFLAGS.
LDFLAGS += -X "$(ENGINE_PKG)/pkg/version.ReleaseVersion=$(RELEASE_VERSION)"
LDFLAGS += -X "$(ENGINE_PKG)/pkg/version.BuildTS=$(BUILDTS)"
LDFLAGS += -X "$(ENGINE_PKG)/pkg/version.GitHash=$(GITHASH)"
LDFLAGS += -X "$(ENGINE_PKG)/pkg/version.GitBranch=$(GITBRANCH)"
LDFLAGS += -X "$(ENGINE_PKG)/pkg/version.GoVersion=$(GOVERSION)"

default: build buildsucc

buildsucc:
	@echo Build TiDB CDC successfully!

all: dev install

dev: check test

test: unit_test dm_unit_test engine_unit_test

build: cdc dm engine

bank:
	$(GOBUILD) -ldflags '$(LDFLAGS)' -o bin/bank ./tests/bank/bank.go ./tests/bank/case.go

build-failpoint: check_failpoint_ctl
	$(FAILPOINT_ENABLE)
	$(GOBUILD) -ldflags '$(LDFLAGS)' -o bin/cdc ./cmd/cdc/main.go
	$(FAILPOINT_DISABLE)

cdc:
	$(GOBUILD) -ldflags '$(LDFLAGS)' -o bin/cdc ./cmd/cdc/main.go

kafka_consumer:
	$(GOBUILD) -ldflags '$(LDFLAGS)' -o bin/cdc_kafka_consumer ./cmd/kafka-consumer/main.go

install:
	go install ./...

unit_test: check_failpoint_ctl generate_mock generate-msgp-code generate-protobuf
	mkdir -p "$(TEST_DIR)"
	$(FAILPOINT_ENABLE)
	@export log_level=error;\
	$(GOTEST) -cover -covermode=atomic -coverprofile="$(TEST_DIR)/cov.unit.out" $(PACKAGES_TICDC) \
	|| { $(FAILPOINT_DISABLE); exit 1; }
	$(FAILPOINT_DISABLE)

unit_test_in_verify_ci: check_failpoint_ctl tools/bin/gotestsum tools/bin/gocov tools/bin/gocov-xml
	mkdir -p "$(TEST_DIR)"
	$(FAILPOINT_ENABLE)
	@export log_level=error;\
	CGO_ENABLED=1 tools/bin/gotestsum --junitfile cdc-junit-report.xml -- -v -timeout 5m -p $(P) --race \
	-covermode=atomic -coverprofile="$(TEST_DIR)/cov.unit.out" $(PACKAGES_TICDC) \
	|| { $(FAILPOINT_DISABLE); exit 1; }
	tools/bin/gocov convert "$(TEST_DIR)/cov.unit.out" | tools/bin/gocov-xml > cdc-coverage.xml
	$(FAILPOINT_DISABLE)
	@bash <(curl -s https://codecov.io/bash) -F cdc -f $(TEST_DIR)/cov.unit.out -t $(TICDC_CODECOV_TOKEN)

leak_test: check_failpoint_ctl
	$(FAILPOINT_ENABLE)
	@export log_level=error;\
	$(GOTEST) -count=1 --tags leak $(PACKAGES_TICDC) || { $(FAILPOINT_DISABLE); exit 1; }
	$(FAILPOINT_DISABLE)

check_third_party_binary:
	@which bin/tidb-server
	@which bin/tikv-server
	@which bin/pd-server
	@which bin/tiflash
	@which bin/pd-ctl
	@which bin/sync_diff_inspector
	@which bin/go-ycsb
	@which bin/etcdctl
	@which bin/jq
	@which bin/minio

integration_test_build: check_failpoint_ctl
	$(FAILPOINT_ENABLE)
	$(GOTEST) -ldflags '$(LDFLAGS)' -c -cover -covermode=atomic \
		-coverpkg=github.com/pingcap/tiflow/... \
		-o bin/cdc.test github.com/pingcap/tiflow/cmd/cdc \
	|| { $(FAILPOINT_DISABLE); exit 1; }
	$(GOBUILD) -ldflags '$(LDFLAGS)' -o bin/cdc ./cmd/cdc/main.go \
	|| { $(FAILPOINT_DISABLE); exit 1; }
	$(FAILPOINT_DISABLE)

integration_test: integration_test_mysql

integration_test_mysql:
	tests/integration_tests/run.sh mysql "$(CASE)" "$(START_AT)"

integration_test_kafka: check_third_party_binary
	tests/integration_tests/run.sh kafka "$(CASE)" "$(START_AT)"

fmt: tools/bin/gofumports tools/bin/shfmt generate_mock generate-msgp-code generate-protobuf
	@echo "gofmt (simplify)"
	tools/bin/gofumports -l -w $(FILES) 2>&1 | $(FAIL_ON_STDOUT)
	@echo "run shfmt"
	tools/bin/shfmt -d -w .
	@echo "check log style"
	scripts/check-log-style.sh

errdoc: tools/bin/errdoc-gen
	@echo "generator errors.toml"
	# check-errdoc will skip DM directory.
	./tools/check/check-errdoc.sh

# terror_check is only used for DM errors.
# TODO: unified the error framework of CDC and DM.
terror_check:
	@echo "check terror conflict"
	@cd dm && _utils/terror_gen/check.sh

check-copyright:
	@echo "check-copyright"
	@./scripts/check-copyright.sh

check-merge-conflicts:
	@echo "check-merge-conflicts"
	@./scripts/check-merge-conflicts.sh

check-ticdc-dashboard:
	@echo "check-ticdc-dashboard"
	@./scripts/check-ticdc-dashboard.sh

check-diff-line-width:
ifneq ($(shell echo $(RELEASE_VERSION) | grep master),)
	@echo "check-file-width"
	@./scripts/check-diff-line-width.sh
endif

generate-msgp-code: tools/bin/msgp
	@echo "generate-msgp-code"
	./scripts/generate-msgp-code.sh

generate-protobuf: tools/bin/protoc tools/bin/protoc-gen-gogofaster
	@echo "generate-protobuf"
	./scripts/generate-protobuf.sh

vet:
	@echo "vet"
	$(GO) vet $(PACKAGES) 2>&1 | $(FAIL_ON_STDOUT)

tidy:
	@echo "go mod tidy"
	./tools/check/check-tidy.sh

# TODO: Unified cdc and dm config.
check-static: tools/bin/golangci-lint
	tools/bin/golangci-lint run --timeout 10m0s --skip-files kv_gen --skip-dirs dm,tests
	cd dm && ../tools/bin/golangci-lint run --timeout 10m0s

check: check-copyright fmt check-static tidy terror_check errdoc check-merge-conflicts check-ticdc-dashboard check-diff-line-width swagger-spec
	@git --no-pager diff --exit-code || echo "Please add changed files!"

integration_test_coverage: tools/bin/gocovmerge tools/bin/goveralls
	tools/bin/gocovmerge "$(TEST_DIR)"/cov.* | grep -vE ".*.pb.go|$(CDC_PKG)/testing_utils/.*|$(CDC_PKG)/cdc/entry/schema_test_helper.go|$(CDC_PKG)/cdc/sink/simple_mysql_tester.go|.*.__failpoint_binding__.go" > "$(TEST_DIR)/all_cov.out"
ifeq ("$(JenkinsCI)", "1")
	GO111MODULE=off go get github.com/mattn/goveralls
	tools/bin/goveralls -parallel -coverprofile=$(TEST_DIR)/all_cov.out -service=jenkins-ci -repotoken $(COVERALLS_TOKEN)
else
	go tool cover -html "$(TEST_DIR)/all_cov.out" -o "$(TEST_DIR)/all_cov.html"
endif

unit_test_coverage:
	grep -vE ".*.pb.go|$(CDC_PKG)/testing_utils/.*|$(CDC_PKG)/cdc/sink/simple_mysql_tester.go|.*.__failpoint_binding__.go" "$(TEST_DIR)/cov.unit.out" > "$(TEST_DIR)/unit_cov.out"
	go tool cover -html "$(TEST_DIR)/unit_cov.out" -o "$(TEST_DIR)/unit_cov.html"
	go tool cover -func="$(TEST_DIR)/unit_cov.out"

data-flow-diagram: docs/data-flow.dot
	dot -Tsvg docs/data-flow.dot > docs/data-flow.svg

swagger-spec: tools/bin/swag
	tools/bin/swag init --exclude dm,engine --parseVendor -generalInfo cdc/api/v1/api.go --output docs/swagger

generate_mock: tools/bin/mockgen
	tools/bin/mockgen -source cdc/owner/owner.go -destination cdc/owner/mock/owner_mock.go
	tools/bin/mockgen -source cdc/processor/manager.go -destination cdc/processor/mock/manager_mock.go
	tools/bin/mockgen -source cdc/capture/capture.go -destination cdc/capture/mock/capture_mock.go

clean:
	go clean -i ./...
	rm -rf *.out
	rm -rf bin
	rm -rf tools/bin

dm: dm-master dm-worker dmctl dm-syncer

dm-master:
	$(GOBUILD) -ldflags '$(LDFLAGS)' -o bin/dm-master ./dm/cmd/dm-master

dm-master-with-webui:
	@echo "build webui first"
	cd dm/ui && yarn --ignore-scripts && yarn build
	$(GOBUILD) -ldflags '$(LDFLAGS)' -tags dm_webui -o bin/dm-master ./dm/cmd/dm-master

dm-worker:
	$(GOBUILD) -ldflags '$(LDFLAGS)' -o bin/dm-worker ./dm/cmd/dm-worker

dmctl:
	$(GOBUILD) -ldflags '$(LDFLAGS)' -o bin/dmctl ./dm/cmd/dm-ctl

dm-syncer:
	$(GOBUILD) -ldflags '$(LDFLAGS)' -o bin/dm-syncer ./dm/cmd/dm-syncer

dm-chaos-case:
	$(GOBUILD) -ldflags '$(LDFLAGS)' -o bin/dm-chaos-case ./dm/chaos/cases

dm_debug-tools:
	$(GOBUILD) -ldflags '$(LDFLAGS)' -o bin/binlog-event-blackhole ./dm/debug-tools/binlog-event-blackhole

dm-simulator:
	$(GOBUILD) -ldflags '$(LDFLAGS)' -o bin/dm-simulator ./dm/simulator/cmd/dm-simulator


dm_generate_proto: tools/bin/protoc-gen-gogofaster tools/bin/protoc-gen-grpc-gateway
	./dm/generate-dm.sh

dm_generate_mock: tools/bin/mockgen
	./dm/tests/generate-mock.sh

dm_generate_openapi: tools/bin/oapi-codegen
	@echo "generate_openapi"
	cd dm && ../tools/bin/oapi-codegen --config=openapi/spec/server-gen-cfg.yaml openapi/spec/dm.yaml
	cd dm && ../tools/bin/oapi-codegen --config=openapi/spec/types-gen-cfg.yaml openapi/spec/dm.yaml
	cd dm && ../tools/bin/oapi-codegen --config=openapi/spec/client-gen-cfg.yaml openapi/spec/dm.yaml

define run_dm_unit_test
	@echo "running unit test for packages:" $(1)
	mkdir -p $(DM_TEST_DIR)
	$(FAILPOINT_ENABLE)
	@export log_level=error; \
	$(GOTEST) -timeout 10m -covermode=atomic -coverprofile="$(DM_TEST_DIR)/cov.unit_test.out" $(1) \
	|| { $(FAILPOINT_DISABLE); exit 1; }
	$(FAILPOINT_DISABLE)
endef

dm_unit_test: check_failpoint_ctl
	$(call run_dm_unit_test,$(DM_PACKAGES))

# run unit test for the specified pkg only, like `make dm_unit_test_pkg PKG=github.com/pingcap/tiflow/dm/dm/master`
dm_unit_test_pkg: check_failpoint_ctl
	$(call run_dm_unit_test,$(PKG))

dm_unit_test_in_verify_ci: check_failpoint_ctl tools/bin/gotestsum tools/bin/gocov tools/bin/gocov-xml
	mkdir -p $(DM_TEST_DIR)
	$(FAILPOINT_ENABLE)
	@export log_level=error; \
	CGO_ENABLED=1 tools/bin/gotestsum --junitfile dm-junit-report.xml -- -v -timeout 10m -p $(P) --race \
	-covermode=atomic -coverprofile="$(DM_TEST_DIR)/cov.unit_test.out" $(DM_PACKAGES) \
	|| { $(FAILPOINT_DISABLE); exit 1; }
	tools/bin/gocov convert "$(DM_TEST_DIR)/cov.unit_test.out" | tools/bin/gocov-xml > dm-coverage.xml
	$(FAILPOINT_DISABLE)
	@bash <(curl -s https://codecov.io/bash) -F dm -f $(DM_TEST_DIR)/cov.unit_test.out -t $(TICDC_CODECOV_TOKEN)

dm_integration_test_build: check_failpoint_ctl
	$(FAILPOINT_ENABLE)
	$(GOTEST) -ldflags '$(LDFLAGS)' -c -cover -covermode=atomic \
		-coverpkg=github.com/pingcap/tiflow/dm/... \
		-o bin/dm-worker.test github.com/pingcap/tiflow/dm/cmd/dm-worker \
		|| { $(FAILPOINT_DISABLE); exit 1; }
	$(GOTEST) -ldflags '$(LDFLAGS)' -c -cover -covermode=atomic \
		-coverpkg=github.com/pingcap/tiflow/dm/... \
		-o bin/dm-master.test github.com/pingcap/tiflow/dm/cmd/dm-master \
		|| { $(FAILPOINT_DISABLE); exit 1; }
	$(GOTESTNORACE) -ldflags '$(LDFLAGS)' -c -cover -covermode=count \
		-coverpkg=github.com/pingcap/tiflow/dm/... \
		-o bin/dmctl.test github.com/pingcap/tiflow/dm/cmd/dm-ctl \
		|| { $(FAILPOINT_DISABLE); exit 1; }
	$(GOTEST) -ldflags '$(LDFLAGS)' -c -cover -covermode=atomic \
		-coverpkg=github.com/pingcap/tiflow/dm/... \
		-o bin/dm-syncer.test github.com/pingcap/tiflow/dm/cmd/dm-syncer \
		|| { $(FAILPOINT_DISABLE); exit 1; }
	$(FAILPOINT_DISABLE)
	./dm/tests/prepare_tools.sh

dm_integration_test_build_worker: check_failpoint_ctl
	$(FAILPOINT_ENABLE)
	$(GOTEST) -ldflags '$(LDFLAGS)' -c -cover -covermode=atomic \
		-coverpkg=github.com/pingcap/tiflow/dm/... \
		-o bin/dm-worker.test github.com/pingcap/tiflow/dm/cmd/dm-worker \
		|| { $(FAILPOINT_DISABLE); exit 1; }
	$(FAILPOINT_DISABLE)
	./dm/tests/prepare_tools.sh

dm_integration_test_build_master: check_failpoint_ctl
	$(FAILPOINT_ENABLE)
	$(GOTEST) -ldflags '$(LDFLAGS)' -c -cover -covermode=atomic \
		-coverpkg=github.com/pingcap/tiflow/dm/... \
		-o bin/dm-master.test github.com/pingcap/tiflow/dm/cmd/dm-master \
		|| { $(FAILPOINT_DISABLE); exit 1; }
	$(FAILPOINT_DISABLE)
	./dm/tests/prepare_tools.sh

dm_integration_test_build_ctl: check_failpoint_ctl
	$(FAILPOINT_ENABLE)
	$(GOTESTNORACE) -ldflags '$(LDFLAGS)' -c -cover -covermode=count \
		-coverpkg=github.com/pingcap/tiflow/dm/... \
		-o bin/dmctl.test github.com/pingcap/tiflow/dm/cmd/dm-ctl \
		|| { $(FAILPOINT_DISABLE); exit 1; }
	$(FAILPOINT_DISABLE)
	./dm/tests/prepare_tools.sh

install_test_python_dep:
	@echo "install python requirments for test"
	pip install --user -q -r ./dm/tests/requirements.txt

check_third_party_binary_for_dm:
	@which bin/tidb-server
	@which bin/sync_diff_inspector
	@which mysql
	@which bin/minio

dm_integration_test: check_third_party_binary_for_dm install_test_python_dep
	@which bin/dm-master.test
	@which bin/dm-worker.test
	@which bin/dm-syncer.test
	cd dm && ln -sf ../bin .
	cd dm && ./tests/run.sh $(CASE)

dm_compatibility_test: check_third_party_binary_for_dm
	@which bin/dm-master.test.current
	@which bin/dm-worker.test.current
	@which bin/dm-master.test.previous
	@which bin/dm-worker.test.previous
	cd dm && ln -sf ../bin .
	cd dm && ./tests/compatibility_run.sh ${CASE}

dm_coverage: tools/bin/gocovmerge tools/bin/goveralls
	# unify cover mode in coverage files, more details refer to dm/tests/_utils/run_dm_ctl
	find "$(DM_TEST_DIR)" -type f -name "cov.*.dmctl.*.out" -exec sed -i "s/mode: count/mode: atomic/g" {} \;
	tools/bin/gocovmerge "$(DM_TEST_DIR)"/cov.* | grep -vE ".*.pb.go|.*.pb.gw.go|.*.__failpoint_binding__.go|.*debug-tools.*|.*chaos.*" > "$(DM_TEST_DIR)/all_cov.out"
	tools/bin/gocovmerge "$(DM_TEST_DIR)"/cov.unit_test*.out | grep -vE ".*.pb.go|.*.pb.gw.go|.*.__failpoint_binding__.go|.*debug-tools.*|.*chaos.*" > $(DM_TEST_DIR)/unit_test.out
	go tool cover -html "$(DM_TEST_DIR)/all_cov.out" -o "$(DM_TEST_DIR)/all_cov.html"
	go tool cover -html "$(DM_TEST_DIR)/unit_test.out" -o "$(DM_TEST_DIR)/unit_test_cov.html"

tools/bin/failpoint-ctl: tools/check/go.mod
	cd tools/check && $(GO) build -mod=mod -o ../bin/failpoint-ctl github.com/pingcap/failpoint/failpoint-ctl

tools/bin/gocovmerge: tools/check/go.mod
	cd tools/check && $(GO) build -mod=mod -o ../bin/gocovmerge github.com/zhouqiang-cl/gocovmerge

tools/bin/goveralls: tools/check/go.mod
	cd tools/check && $(GO) build -mod=mod -o ../bin/goveralls github.com/mattn/goveralls

tools/bin/golangci-lint: tools/check/go.mod
	cd tools/check && $(GO) build -mod=mod -o ../bin/golangci-lint github.com/golangci/golangci-lint/cmd/golangci-lint

tools/bin/mockgen: tools/check/go.mod
	cd tools/check && $(GO) build -mod=mod -o ../bin/mockgen github.com/golang/mock/mockgen

tools/bin/protoc-gen-gogofaster: tools/check/go.mod
	cd tools/check && $(GO) build -mod=mod -o ../bin/protoc-gen-gogofaster github.com/gogo/protobuf/protoc-gen-gogofaster

tools/bin/protoc-gen-grpc-gateway: tools/check/go.mod
	cd tools/check && $(GO) build -mod=mod -o ../bin/protoc-gen-grpc-gateway github.com/grpc-ecosystem/grpc-gateway/protoc-gen-grpc-gateway

tools/bin/gofumports: tools/check/go.mod
	cd tools/check && $(GO) build -mod=mod -o ../bin/gofumports mvdan.cc/gofumpt

tools/bin/shfmt: tools/check/go.mod
	cd tools/check && $(GO) build -mod=mod -o ../bin/shfmt mvdan.cc/sh/v3/cmd/shfmt

tools/bin/oapi-codegen: tools/check/go.mod
	cd tools/check && $(GO) build -mod=mod -o ../bin/oapi-codegen github.com/deepmap/oapi-codegen/cmd/oapi-codegen

tools/bin/gocov: tools/check/go.mod
	cd tools/check && $(GO) build -mod=mod -o ../bin/gocov  github.com/axw/gocov/gocov

tools/bin/gocov-xml: tools/check/go.mod
	cd tools/check && $(GO) build -mod=mod -o ../bin/gocov-xml github.com/AlekSi/gocov-xml

tools/bin/gotestsum: tools/check/go.mod
	cd tools/check && $(GO) build -mod=mod -o ../bin/gotestsum gotest.tools/gotestsum

tools/bin/errdoc-gen: tools/check/go.mod
	cd tools/check && $(GO) build -mod=mod -o ../bin/errdoc-gen github.com/pingcap/errors/errdoc-gen

tools/bin/swag: tools/check/go.mod
	cd tools/check && $(GO) build -mod=mod -o ../bin/swag github.com/swaggo/swag/cmd/swag

tools/bin/msgp: tools/check/go.mod
	cd tools/check && $(GO) build -mod=mod -o ../bin/msgp github.com/tinylib/msgp

tools/bin/protoc:
	./scripts/download-protoc.sh

tools/bin/goimports:
	cd tools/check && $(GO) build -mod=mod -o ../bin/goimports golang.org/x/tools/cmd/goimports

check_failpoint_ctl: tools/bin/failpoint-ctl

failpoint-enable: check_failpoint_ctl
	$(FAILPOINT_ENABLE)

failpoint-disable: check_failpoint_ctl
	$(FAILPOINT_DISABLE)

engine: tiflow df-master-client df-demo

tiflow:
	$(GOBUILD) -ldflags '$(LDFLAGS)' -o bin/tiflow ./cmd/engine/main.go

df-proto: tools/bin/protoc tools/bin/protoc-gen-gogofaster tools/bin/goimports
	./engine/generate-proto.sh

df-master-client:
	$(GOBUILD) -ldflags '$(LDFLAGS)' -o bin/df-master-client ./engine/cmd/master-client

df-demo:
	$(GOBUILD) -ldflags '$(LDFLAGS)' -o bin/df-demoserver ./engine/cmd/demoserver
	cp ./bin/df-demoserver ./engine/ansible/roles/common/files/demoserver.bin

df-chaos-case:
	$(GOBUILD) -ldflags '$(LDFLAGS)' -o bin/df-chaos-case ./engine/chaos/cases

df-mock: tools/bin/mockgen
	scripts/generate-engine-mock.sh

engine_unit_test: check_failpoint_ctl
	$(call run_engine_unit_test,$(ENGINE_PACKAGES))

df-swagger-spec: tools/bin/swag
	tools/bin/swag init --exclude cdc,dm  --parseVendor -generalInfo engine/servermaster/openapi.go --output engine/docs/swagger

define run_engine_unit_test
	@echo "running unit test for packages:" $(1)
	mkdir -p $(ENGINE_TEST_DIR)
	$(FAILPOINT_ENABLE)
	@export log_level=error; \
	$(GOTEST) -timeout 5m -covermode=atomic -coverprofile="$(ENGINE_TEST_DIR)/cov.unit_test.out" $(1) \
	|| { $(FAILPOINT_DISABLE); exit 1; }
	$(FAILPOINT_DISABLE)
endef

engine_unit_test_in_verify_ci: check_failpoint_ctl tools/bin/gotestsum tools/bin/gocov tools/bin/gocov-xml
	mkdir -p $(ENGINE_TEST_DIR)
	$(FAILPOINT_ENABLE)
	@export log_level=error; \
	CGO_ENABLED=1 tools/bin/gotestsum --junitfile engine-junit-report.xml -- -v -timeout 5m -p $(P) --race \
	-covermode=atomic -coverprofile="$(ENGINE_TEST_DIR)/cov.unit_test.out" $(ENGINE_PACKAGES) \
	|| { $(FAILPOINT_DISABLE); exit 1; }
	tools/bin/gocov convert "$(ENGINE_TEST_DIR)/cov.unit_test.out" | tools/bin/gocov-xml > engine-coverage.xml
	$(FAILPOINT_DISABLE)
	@bash <(curl -s https://codecov.io/bash) -F engine -f $(ENGINE_TEST_DIR)/cov.unit_test.out -t $(TICDC_CODECOV_TOKEN)<|MERGE_RESOLUTION|>--- conflicted
+++ resolved
@@ -1,12 +1,7 @@
 ### Makefile for ticdc
 .PHONY: build test check clean fmt cdc kafka_consumer coverage \
 	integration_test_build integration_test integration_test_mysql integration_test_kafka bank \
-<<<<<<< HEAD
-	dm dm-master dm-worker dmctl dm-syncer dm_coverage \
-	engine tiflow df-master-client df-demo df-chaos-case
-=======
 	dm dm-master dm-worker dmctl dm-syncer dm_coverage dm-simulator
->>>>>>> 046aad34
 
 PROJECT=tiflow
 P=3
@@ -45,13 +40,7 @@
 PACKAGES := $$($(PACKAGE_LIST))
 PACKAGES_TICDC := $$($(PACKAGE_LIST_WITHOUT_DM_ENGINE))
 DM_PACKAGES := $$($(DM_PACKAGE_LIST))
-<<<<<<< HEAD
-ENGINE_PACKAGE_LIST := go list github.com/pingcap/tiflow/engine/... | grep -vE 'pb|proto|engine/cmd|engine/test/e2e'
-ENGINE_PACKAGES := $$($(ENGINE_PACKAGE_LIST))
-FILES := $$(find . -name '*.go' -type f | grep -vE 'vendor|kv_gen|proto|pb\.go|pb\.gw\.go')
-=======
 FILES := $$(find . -name '*.go' -type f | grep -vE 'vendor|kv_gen|proto|pb\.go|pb\.gw\.go|antlr4\.go|gen\..*\.go')
->>>>>>> 046aad34
 TEST_FILES := $$(find . -name '*_test.go' -type f | grep -vE 'vendor|kv_gen|integration|testing_utils')
 TEST_FILES_WITHOUT_DM := $$(find . -name '*_test.go' -type f | grep -vE 'vendor|kv_gen|integration|testing_utils|^\./dm')
 FAILPOINT_DIR := $$(for p in $(PACKAGES); do echo $${p\#"github.com/pingcap/$(PROJECT)/"}|grep -v "github.com/pingcap/$(PROJECT)"; done)
