--- conflicted
+++ resolved
@@ -110,7 +110,7 @@
 	for _, worker := range workers {
 		ops = append(ops, deleteSourceBoundByWorkerOp(worker)...)
 	}
-	_, rev, err := etcdutil.DoOpsInOneTxnWithRetry(cli, ops...)
+	_, rev, err := etcdutil.DoTxnWithRepeatable(cli, etcdutil.ThenOpFunc(ops...))
 	return rev, err
 }
 
@@ -221,13 +221,8 @@
 	bound = GetSourceBoundFromMap(sbm)
 
 	for retryCnt := 1; retryCnt <= retryNum; retryCnt++ {
-<<<<<<< HEAD
-		txnResp, rev2, err2 := etcdutil.DoOpsInOneTxnWithRetry(cli, clientv3.OpGet(common.UpstreamBoundWorkerKeyAdapter.Encode(worker), clientv3.WithPrefix()),
-			clientv3.OpGet(common.UpstreamConfigKeyAdapter.Encode(bound.Source)))
-=======
-		txnResp, rev2, err2 := etcdutil.DoTxnWithRepeatable(cli, etcdutil.ThenOpFunc(clientv3.OpGet(common.UpstreamBoundWorkerKeyAdapter.Encode(worker)),
+		txnResp, rev2, err2 := etcdutil.DoTxnWithRepeatable(cli, etcdutil.ThenOpFunc(clientv3.OpGet(common.UpstreamBoundWorkerKeyAdapter.Encode(worker), clientv3.WithPrefix()),
 			clientv3.OpGet(common.UpstreamConfigKeyAdapter.Encode(bound.Source))))
->>>>>>> 780f244e
 		if err2 != nil {
 			return bound, cfg, 0, err2
 		}
