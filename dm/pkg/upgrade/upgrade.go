// Copyright 2020 PingCAP, Inc.
//
// Licensed under the Apache License, Version 2.0 (the "License");
// you may not use this file except in compliance with the License.
// You may obtain a copy of the License at
//
//     http://www.apache.org/licenses/LICENSE-2.0
//
// Unless required by applicable law or agreed to in writing, software
// distributed under the License is distributed on an "AS IS" BASIS,
// See the License for the specific language governing permissions and
// limitations under the License.

package upgrade

import (
	"context"
	"encoding/json"
	"fmt"
	"time"

<<<<<<< HEAD
	"github.com/pingcap/tidb-tools/pkg/dbutil"
	"github.com/pingcap/tiflow/dm/pkg/ha"
	"github.com/pkg/errors"
	"go.etcd.io/etcd/api/v3/mvccpb"
=======
	"github.com/pingcap/tidb/util/dbutil"
>>>>>>> 780f244e
	clientv3 "go.etcd.io/etcd/client/v3"
	"go.uber.org/zap"

	"github.com/pingcap/tiflow/dm/dm/common"
	"github.com/pingcap/tiflow/dm/dm/config"
	"github.com/pingcap/tiflow/dm/pkg/conn"
	tcontext "github.com/pingcap/tiflow/dm/pkg/context"
	"github.com/pingcap/tiflow/dm/pkg/cputil"
	"github.com/pingcap/tiflow/dm/pkg/etcdutil"
	"github.com/pingcap/tiflow/dm/pkg/log"
	"github.com/pingcap/tiflow/dm/pkg/utils"
)

// upgrades records all functions used to upgrade from one version to the later version.
var upgrades = []func(cli *clientv3.Client, uctx Context) error{
	upgradeToVer1,
	upgradeToVer2,
	upgradeToVer4,
}

// upgradesBeforeScheduler records all upgrade functions before scheduler start. e.g. etcd key changed.
var upgradesBeforeScheduler = []func(ctx context.Context, cli *clientv3.Client) error{
	upgradeToVer3,
	upgradeToVer5,
}

// Context is used to pass something to TryUpgrade
// NOTE that zero value of Context is nil, be aware of nil-dereference.
type Context struct {
	context.Context
	SubTaskConfigs map[string]map[string]config.SubTaskConfig
}

// newUpgradeContext creates a Context, avoid nil Context member.
// only used for testing now.
func newUpgradeContext() Context {
	return Context{
		Context:        context.Background(),
		SubTaskConfigs: make(map[string]map[string]config.SubTaskConfig),
	}
}

// TryUpgrade tries to upgrade the cluster from an older version to a new version.
// This methods should have no side effects even calling multiple times.
func TryUpgrade(cli *clientv3.Client, uctx Context) error {
	// 1. get previous version from etcd.
	preVer, _, err := GetVersion(cli)
	log.L().Info("fetch previous version", zap.Any("preVer", preVer))
	if err != nil {
		return err
	}

	// 2. check if any previous version exists.
	if preVer.NotSet() {
		if _, err = PutVersion(cli, MinVersion); err != nil {
			return err
		}
		preVer = MinVersion
	}

	// 3. compare the previous version with the current version.
	if cmp := preVer.Compare(CurrentVersion); cmp == 0 {
		// previous == current version, no need to upgrade.
		return nil
	} else if cmp > 0 {
		// previous >= current version, this often means a older version of DM-master become the leader after started,
		// do nothing for this now.
		return nil
	}

	// 4. do upgrade operations.
	for _, upgrade := range upgrades {
		err = upgrade(cli, uctx)
		if err != nil {
			return err
		}
	}

	// 5. put the current version into etcd.
	_, err = PutVersion(cli, CurrentVersion)
	log.L().Info("upgrade cluster version", zap.Any("version", CurrentVersion), zap.Error(err))
	return err
}

// TryUpgradeBeforeSchedulerStart tries to upgrade the cluster before scheduler start.
// This methods should have no side effects even calling multiple times.
func TryUpgradeBeforeSchedulerStart(ctx context.Context, cli *clientv3.Client) error {
	// 1. get previous version from etcd.
	preVer, _, err := GetVersion(cli)
	log.L().Info("fetch previous version", zap.Any("preVer", preVer))
	if err != nil {
		return err
	}

	// 2. check if any previous version exists.
	if preVer.NotSet() {
		if _, err = PutVersion(cli, MinVersion); err != nil {
			return err
		}
		preVer = MinVersion
	}

	// 3. compare the previous version with the current version.
	if cmp := preVer.Compare(CurrentVersion); cmp == 0 {
		// previous == current version, no need to upgrade.
		return nil
	} else if cmp > 0 {
		// previous >= current version, this often means a older version of DM-master become the leader after started,
		// do nothing for this now.
		return nil
	}

	// 4. do upgrade operations.
	for _, upgrade := range upgradesBeforeScheduler {
		err = upgrade(ctx, cli)
		if err != nil {
			return err
		}
	}
	return nil
}

// UntouchVersionUpgrade runs all upgrade functions but doesn't change cluster version. This function is called when
// upgrade from v1.0, with a later PutVersion in caller after success.
func UntouchVersionUpgrade(cli *clientv3.Client, uctx Context) error {
	for _, upgrade := range upgrades {
		err := upgrade(cli, uctx)
		if err != nil {
			return err
		}
	}
	return nil
}

// upgradeToVer1 does upgrade operations from Ver0 to Ver1.
// in fact, this do nothing now, and just for demonstration.
func upgradeToVer1(cli *clientv3.Client, uctx Context) error {
	return nil
}

// upgradeToVer2 does upgrade operations from Ver1 to Ver2 (v2.0.0-GA) to upgrade syncer checkpoint schema.
func upgradeToVer2(cli *clientv3.Client, uctx Context) error {
	upgradeTaskName := "upgradeToVer2"
	logger := log.L().WithFields(zap.String("task", upgradeTaskName))

	if uctx.SubTaskConfigs == nil {
		logger.Info("no downstream DB, skipping")
		return nil
	}

	// tableName -> DBConfig
	dbConfigs := map[string]config.DBConfig{}
	for task, m := range uctx.SubTaskConfigs {
		for sourceID, subCfg := range m {
			tableName := dbutil.TableName(subCfg.MetaSchema, cputil.SyncerCheckpoint(subCfg.Name))
			subCfg2, err := subCfg.DecryptPassword()
			if err != nil {
				log.L().Error("subconfig error when upgrading", zap.String("task", task),
					zap.String("source id", sourceID), zap.String("subtask config", subCfg.String()), zap.Error(err))
				return err
			}
			dbConfigs[tableName] = subCfg2.To
		}
	}

	toClose := make([]*conn.BaseDB, 0, len(dbConfigs))
	defer func() {
		for _, db := range toClose {
			db.Close()
		}
	}()

	// 10 seconds for each subtask
	timeout := time.Duration(len(dbConfigs)*10) * time.Second
	upgradeCtx, cancel := context.WithTimeout(context.Background(), timeout)
	uctx.Context = upgradeCtx
	defer cancel()

	for tableName, cfg := range dbConfigs {
		targetDB, err := conn.DefaultDBProvider.Apply(&cfg)
		if err != nil {
			logger.Error("target DB error when upgrading", zap.String("table name", tableName))
			return err
		}
		toClose = append(toClose, targetDB)
		// try to add columns.
		// NOTE: ignore already exists error to continue the process.
		queries := []string{
			fmt.Sprintf(`ALTER TABLE %s ADD COLUMN exit_safe_binlog_name VARCHAR(128) DEFAULT '' AFTER binlog_gtid`, tableName),
			fmt.Sprintf(`ALTER TABLE %s ADD COLUMN exit_safe_binlog_pos INT UNSIGNED DEFAULT 0 AFTER exit_safe_binlog_name`, tableName),
			fmt.Sprintf(`ALTER TABLE %s ADD COLUMN exit_safe_binlog_gtid TEXT AFTER exit_safe_binlog_pos`, tableName),
		}
		tctx := tcontext.NewContext(uctx.Context, logger)
		dbConn, err := targetDB.GetBaseConn(tctx.Ctx)
		if err != nil {
			logger.Error("skip target DB when upgrading", zap.String("table name", tableName))
			return err
		}
		_, err = dbConn.ExecuteSQLWithIgnoreError(tctx, nil, upgradeTaskName, utils.IgnoreErrorCheckpoint, queries)
		if err != nil {
			logger.Error("error while adding column for checkpoint table", zap.String("table name", tableName))
			return err
		}
	}

	return nil
}

// upgradeToVer3 does upgrade operations from Ver2 (v2.0.0-GA) to Ver3 (v2.0.2) to upgrade etcd key encodings.
// This func should be called before scheduler start.
func upgradeToVer3(ctx context.Context, cli *clientv3.Client) error {
	etcdKeyUpgrades := []struct {
		old common.KeyAdapter
		new common.KeyAdapter
	}{
		{
			common.UpstreamConfigKeyAdapterV1,
			common.UpstreamConfigKeyAdapter,
		},
		{
			common.StageRelayKeyAdapterV1,
			common.StageRelayKeyAdapter,
		},
	}

	ops := make([]clientv3.Op, 0, len(etcdKeyUpgrades))
	for _, pair := range etcdKeyUpgrades {
		resp, err := cli.Get(ctx, pair.old.Path(), clientv3.WithPrefix())
		if err != nil {
			return err
		}
		if len(resp.Kvs) == 0 {
			log.L().Info("no old KVs, skipping", zap.String("etcd path", pair.old.Path()))
			continue
		}
		for _, kv := range resp.Kvs {
			keys, err2 := pair.old.Decode(string(kv.Key))
			if err2 != nil {
				return err2
			}
			newKey := pair.new.Encode(keys...)

			// note that we lost CreateRevision, Lease, ModRevision, Version
			ops = append(ops, clientv3.OpPut(newKey, string(kv.Value)))
		}
		// delete old key to provide idempotence
		ops = append(ops, clientv3.OpDelete(pair.old.Path(), clientv3.WithPrefix()))
	}
	_, _, err := etcdutil.DoTxnWithRepeatable(cli, etcdutil.ThenOpFunc(ops...))
	return err
}

// upgradeToVer4 does nothing, version 4 is just to make sure cluster from version 3 could re-run bootstrap, because
// version 3 (v2.0.2) has some bugs and user may downgrade.
func upgradeToVer4(cli *clientv3.Client, uctx Context) error {
	return nil
}

// upgradeToVer5 does upgrade operations from Ver4 (v2.0.2) to Ver5 (v6.1.0) to upgrade etcd key encodings.
// This func should be called before scheduler start.
func upgradeToVer5(ctx context.Context, cli *clientv3.Client) error {
	etcdKeyUpgrades := []struct {
		old common.KeyAdapter
		new common.KeyAdapter
	}{
		{
			common.UpstreamBoundWorkerKeyAdapterV1,
			common.UpstreamBoundWorkerKeyAdapter,
		},
		{
			common.UpstreamLastBoundWorkerKeyAdapterV1,
			common.UpstreamLastBoundWorkerKeyAdapter,
		},
		{
			common.UpstreamRelayWorkerKeyAdapterV1,
			common.UpstreamRelayWorkerKeyAdapter,
		},
	}
	generateNewKey := func(kv *mvccpb.KeyValue, oldKey, newKey common.KeyAdapter) (string, error) {
		keys, err := oldKey.Decode(string(kv.Key))
		if err != nil {
			return "", err
		}
		switch oldKey {
		case common.UpstreamBoundWorkerKeyAdapterV1:
			var b ha.SourceBound
			err = json.Unmarshal(kv.Value, &b)
			if err != nil {
				return "", err
			}
			keys = append(keys, b.Source)
			return newKey.Encode(keys...), nil
		case common.UpstreamLastBoundWorkerKeyAdapterV1:
			var b ha.SourceBound
			err = json.Unmarshal(kv.Value, &b)
			if err != nil {
				return "", err
			}
			return newKey.Encode(b.Source), nil
		case common.UpstreamRelayWorkerKeyAdapterV1:
			keys = append(keys, string(kv.Value))
			return newKey.Encode(keys...), nil
		}
		return "", errors.Errorf("unknown old key adapter: %s", oldKey)
	}

	ops := make([]clientv3.Op, 0, len(etcdKeyUpgrades))
	for _, pair := range etcdKeyUpgrades {
		resp, err := cli.Get(ctx, pair.old.Path(), clientv3.WithPrefix())
		if err != nil {
			return err
		}
		if len(resp.Kvs) == 0 {
			log.L().Info("no old KVs, skipping", zap.String("etcd path", pair.old.Path()))
			continue
		}
		for _, kv := range resp.Kvs {
			newKey, err2 := generateNewKey(kv, pair.old, pair.new)
			if err2 != nil {
				return err2
			}

			// note that we lost CreateRevision, Lease, ModRevision, Version
			ops = append(ops, clientv3.OpPut(newKey, string(kv.Value)))
		}
		// delete old key to provide idempotence
		ops = append(ops, clientv3.OpDelete(pair.old.Path(), clientv3.WithPrefix()))
	}
	_, _, err := etcdutil.DoOpsInOneTxnWithRetry(cli, ops...)
	return err
}<|MERGE_RESOLUTION|>--- conflicted
+++ resolved
@@ -19,14 +19,10 @@
 	"fmt"
 	"time"
 
-<<<<<<< HEAD
-	"github.com/pingcap/tidb-tools/pkg/dbutil"
+	"github.com/pingcap/errors"
+	"github.com/pingcap/tidb/util/dbutil"
 	"github.com/pingcap/tiflow/dm/pkg/ha"
-	"github.com/pkg/errors"
 	"go.etcd.io/etcd/api/v3/mvccpb"
-=======
-	"github.com/pingcap/tidb/util/dbutil"
->>>>>>> 780f244e
 	clientv3 "go.etcd.io/etcd/client/v3"
 	"go.uber.org/zap"
 
@@ -355,6 +351,6 @@
 		// delete old key to provide idempotence
 		ops = append(ops, clientv3.OpDelete(pair.old.Path(), clientv3.WithPrefix()))
 	}
-	_, _, err := etcdutil.DoOpsInOneTxnWithRetry(cli, ops...)
+	_, _, err := etcdutil.DoTxnWithRepeatable(cli, etcdutil.ThenOpFunc(ops...))
 	return err
 }