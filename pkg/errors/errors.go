// Copyright 2020 PingCAP, Inc.
//
// Licensed under the Apache License, Version 2.0 (the "License");
// you may not use this file except in compliance with the License.
// You may obtain a copy of the License at
//
//     http://www.apache.org/licenses/LICENSE-2.0
//
// Unless required by applicable law or agreed to in writing, software
// distributed under the License is distributed on an "AS IS" BASIS,
// See the License for the specific language governing permissions and
// limitations under the License.

package errors

import (
	"fmt"

	"github.com/pingcap/errors"
)

// errors
var (
	// general errors
	ErrUnimplemented = errors.Normalize(
		"unimplemented %s",
		errors.RFCCodeText("CDC:ErrUnimplemented"),
	)

	// kv related errors
	ErrWriteTsConflict = errors.Normalize(
		"write ts conflict",
		errors.RFCCodeText("CDC:ErrWriteTsConflict"),
	)
	ErrChangeFeedNotExists = errors.Normalize(
		"changefeed not exists, %s",
		errors.RFCCodeText("CDC:ErrChangeFeedNotExists"),
	)
	ErrChangeFeedAlreadyExists = errors.Normalize(
		"changefeed already exists, %s",
		errors.RFCCodeText("CDC:ErrChangeFeedAlreadyExists"),
	)
	ErrTaskStatusNotExists = errors.Normalize(
		"task status not exists, %s",
		errors.RFCCodeText("CDC:ErrTaskStatusNotExists"),
	)
	ErrTaskPositionNotExists = errors.Normalize(
		"task position not exists, %s",
		errors.RFCCodeText("CDC:ErrTaskPositionNotExists"),
	)
	ErrCaptureNotExist = errors.Normalize(
		"capture not exists, %s",
		errors.RFCCodeText("CDC:ErrCaptureNotExist"),
	)
	ErrGetAllStoresFailed = errors.Normalize(
		"get stores from pd failed",
		errors.RFCCodeText("CDC:ErrGetAllStoresFailed"),
	)
	ErrMetaListDatabases = errors.Normalize(
		"meta store list databases",
		errors.RFCCodeText("CDC:ErrMetaListDatabases"),
	)
	ErrGRPCDialFailed = errors.Normalize(
		"grpc dial failed",
		errors.RFCCodeText("CDC:ErrGRPCDialFailed"),
	)
	ErrTiKVEventFeed = errors.Normalize(
		"tikv event feed failed",
		errors.RFCCodeText("CDC:ErrTiKVEventFeed"),
	)
	ErrPDBatchLoadRegions = errors.Normalize(
		"pd batch load regions failed",
		errors.RFCCodeText("CDC:ErrPDBatchLoadRegions"),
	)
	ErrMetaNotInRegion = errors.Normalize(
		"meta not exists in region",
		errors.RFCCodeText("CDC:ErrMetaNotInRegion"),
	)
	ErrRegionsNotCoverSpan = errors.Normalize(
		"regions not completely left cover span, span %v regions: %v",
		errors.RFCCodeText("CDC:ErrRegionsNotCoverSpan"),
	)
	ErrGetTiKVRPCContext = errors.Normalize(
		"get tikv grpc context failed",
		errors.RFCCodeText("CDC:ErrGetTiKVRPCContext"),
	)
	ErrPendingRegionCancel = errors.Normalize(
		"pending region cancelled due to stream disconnecting",
		errors.RFCCodeText("CDC:ErrPendingRegionCancel"),
	)
	ErrEventFeedAborted = errors.Normalize(
		"single event feed aborted",
		errors.RFCCodeText("CDC:ErrEventFeedAborted"),
	)
	ErrUnknownKVEventType = errors.Normalize(
		"unknown kv optype: %s, entry: %v",
		errors.RFCCodeText("CDC:ErrUnknownKVEventType"),
	)
	ErrNoPendingRegion = errors.Normalize(
		"received event regionID %v, requestID %v from %v, "+
			"but neither pending region nor running region was found",
		errors.RFCCodeText("CDC:ErrNoPendingRegion"),
	)
	ErrPrewriteNotMatch = errors.Normalize(
		"prewrite not match, key: %s, start-ts: %d, commit-ts: %d, type: %s, optype: %s",
		errors.RFCCodeText("CDC:ErrPrewriteNotMatch"),
	)
	ErrGetRegionFailed = errors.Normalize(
		"get region failed",
		errors.RFCCodeText("CDC:ErrGetRegionFailed"),
	)
	ErrScanLockFailed = errors.Normalize(
		"scan lock failed",
		errors.RFCCodeText("CDC:ErrScanLockFailed"),
	)
	ErrResolveLocks = errors.Normalize(
		"resolve locks failed",
		errors.RFCCodeText("CDC:ErrResolveLocks"),
	)
	ErrLocateRegion = errors.Normalize(
		"locate region by id",
		errors.RFCCodeText("CDC:ErrLocateRegion"),
	)
	ErrKVStorageSendReq = errors.Normalize(
		"send req to kv storage",
		errors.RFCCodeText("CDC:ErrKVStorageSendReq"),
	)
	ErrKVStorageRegionError = errors.Normalize(
		"req with region error",
		errors.RFCCodeText("CDC:ErrKVStorageRegionError"),
	)
	ErrKVStorageBackoffFailed = errors.Normalize(
		"backoff failed",
		errors.RFCCodeText("CDC:ErrKVStorageBackoffFailed"),
	)
	ErrKVStorageRespEmpty = errors.Normalize(
		"tikv response body missing",
		errors.RFCCodeText("CDC:ErrKVStorageRespEmpty"),
	)
	ErrEventFeedEventError = errors.Normalize(
		"eventfeed returns event error",
		errors.RFCCodeText("CDC:ErrEventFeedEventError"),
	)
	ErrPDEtcdAPIError = errors.Normalize(
		"etcd api call error",
		errors.RFCCodeText("CDC:ErrPDEtcdAPIError"),
	)
	ErrCachedTSONotExists = errors.Normalize(
		"GetCachedCurrentVersion: cache entry does not exist",
		errors.RFCCodeText("CDC:ErrCachedTSONotExists"),
	)
	ErrGetStoreSnapshot = errors.Normalize(
		"get snapshot failed",
		errors.RFCCodeText("CDC:ErrGetStoreSnapshot"),
	)
	ErrNewStore = errors.Normalize(
		"new store failed",
		errors.RFCCodeText("CDC:ErrNewStore"),
	)
	ErrRegionWorkerExit = errors.Normalize(
		"region worker exited",
		errors.RFCCodeText("CDC:ErrRegionWorkerExit"),
	)

	// rule related errors
	ErrEncodeFailed = errors.Normalize(
		"encode failed: %s",
		errors.RFCCodeText("CDC:ErrEncodeFailed"),
	)
	ErrDecodeFailed = errors.Normalize(
		"decode failed: %s",
		errors.RFCCodeText("CDC:ErrDecodeFailed"),
	)
	ErrFilterRuleInvalid = errors.Normalize(
		"filter rule is invalid",
		errors.RFCCodeText("CDC:ErrFilterRuleInvalid"),
	)

	// internal errors
	ErrAdminStopProcessor = errors.Normalize(
		"stop processor by admin command",
		errors.RFCCodeText("CDC:ErrAdminStopProcessor"),
	)
	// ErrVersionIncompatible is an error for running CDC on an incompatible Cluster.
	ErrVersionIncompatible = errors.Normalize(
		"version is incompatible: %s",
		errors.RFCCodeText("CDC:ErrVersionIncompatible"),
	)
	ErrClusterIDMismatch = errors.Normalize(
		"cluster ID mismatch, tikv cluster ID is %d and request cluster ID is %d",
		errors.RFCCodeText("CDC:ErrClusterIDMismatch"),
	)
	ErrCreateMarkTableFailed = errors.Normalize(
		"create mark table failed",
		errors.RFCCodeText("CDC:ErrCreateMarkTableFailed"),
	)

	// sink related errors
	ErrExecDDLFailed = errors.Normalize(
		"exec DDL failed",
		errors.RFCCodeText("CDC:ErrExecDDLFailed"),
	)
	ErrDDLEventIgnored = errors.Normalize(
		"ddl event is ignored",
		errors.RFCCodeText("CDC:ErrDDLEventIgnored"),
	)
	ErrKafkaSendMessage = errors.Normalize(
		"kafka send message failed",
		errors.RFCCodeText("CDC:ErrKafkaSendMessage"),
	)
	ErrKafkaAsyncSendMessage = errors.Normalize(
		"kafka async send message failed",
		errors.RFCCodeText("CDC:ErrKafkaAsyncSendMessage"),
	)
	ErrKafkaFlushUnfinished = errors.Normalize(
		"flush not finished before producer close",
		errors.RFCCodeText("CDC:ErrKafkaFlushUnfinished"),
	)
	ErrKafkaInvalidPartitionNum = errors.Normalize(
		"invalid partition num %d",
		errors.RFCCodeText("CDC:ErrKafkaInvalidPartitionNum"),
	)
	ErrKafkaNewSaramaProducer = errors.Normalize(
		"new sarama producer",
		errors.RFCCodeText("CDC:ErrKafkaNewSaramaProducer"),
	)
	ErrKafkaInvalidClientID = errors.Normalize(
		"invalid kafka client ID '%s'",
		errors.RFCCodeText("CDC:ErrKafkaInvalidClientID"),
	)
	ErrKafkaInvalidVersion = errors.Normalize(
		"invalid kafka version",
		errors.RFCCodeText("CDC:ErrKafkaInvalidVersion"),
	)
	ErrKafkaInvalidConfig = errors.Normalize(
		"kafka config invalid",
		errors.RFCCodeText("CDC:ErrKafkaInvalidConfig"),
	)
	ErrKafkaCreateTopic = errors.Normalize(
		"kafka create topic failed",
		errors.RFCCodeText("CDC:ErrKafkaCreateTopic"),
	)
	ErrKafkaInvalidTopicExpression = errors.Normalize(
		"invalid topic expression",
		errors.RFCCodeText("CDC:ErrKafkaTopicExprInvalid"),
	)
	ErrPulsarNewProducer = errors.Normalize(
		"new pulsar producer",
		errors.RFCCodeText("CDC:ErrPulsarNewProducer"),
	)
	ErrPulsarSendMessage = errors.Normalize(
		"pulsar send message failed",
		errors.RFCCodeText("CDC:ErrPulsarSendMessage"),
	)
	ErrRedoConfigInvalid = errors.Normalize(
		"redo log config invalid",
		errors.RFCCodeText("CDC:ErrRedoConfigInvalid"),
	)
	ErrRedoDownloadFailed = errors.Normalize(
		"redo log down load to local failed",
		errors.RFCCodeText("CDC:ErrRedoDownloadFailed"),
	)
	ErrRedoWriterStopped = errors.Normalize(
		"redo log writer stopped",
		errors.RFCCodeText("CDC:ErrRedoWriterStopped"),
	)
	ErrRedoFileOp = errors.Normalize(
		"redo file operation",
		errors.RFCCodeText("CDC:ErrRedoFileOp"),
	)
	ErrRedoMetaFileNotFound = errors.Normalize(
		"no redo meta file found in dir: %s",
		errors.RFCCodeText("CDC:ErrRedoMetaFileNotFound"),
	)
	ErrRedoMetaInitialize = errors.Normalize(
		"initialize meta for redo log",
		errors.RFCCodeText("CDC:ErrRedoMetaInitialize"),
	)
	ErrFileSizeExceed = errors.Normalize(
		"rawData size %d exceeds maximum file size %d",
		errors.RFCCodeText("CDC:ErrFileSizeExceed"),
	)
	ErrS3StorageAPI = errors.Normalize(
		"s3 storage api",
		errors.RFCCodeText("CDC:ErrS3StorageAPI"),
	)
	ErrS3StorageInitialize = errors.Normalize(
		"new s3 storage for redo log",
		errors.RFCCodeText("CDC:ErrS3StorageInitialize"),
	)
	ErrMQCodecInvalidConfig = errors.Normalize(
		"MQ Codec invalid config",
		errors.RFCCodeText("CDC:ErrMQCodecInvalidConfig"),
	)
	ErrAsyncBroadcastNotSupport = errors.Normalize(
		"Async broadcasts not supported",
		errors.RFCCodeText("CDC:ErrAsyncBroadcastNotSupport"),
	)
	ErrSinkURIInvalid = errors.Normalize(
		"sink uri invalid",
		errors.RFCCodeText("CDC:ErrSinkURIInvalid"),
	)
	ErrMQSinkUnknownProtocol = errors.Normalize(
		"unknown '%s' protocol for Message Queue sink",
		errors.RFCCodeText("CDC:ErrMQSinkUnknownProtocol"),
	)
	ErrMySQLTxnError = errors.Normalize(
		"MySQL txn error",
		errors.RFCCodeText("CDC:ErrMySQLTxnError"),
	)
	ErrMySQLQueryError = errors.Normalize(
		"MySQL query error",
		errors.RFCCodeText("CDC:ErrMySQLQueryError"),
	)
	ErrMySQLConnectionError = errors.Normalize(
		"MySQL connection error",
		errors.RFCCodeText("CDC:ErrMySQLConnectionError"),
	)
	ErrMySQLInvalidConfig = errors.Normalize(
		"MySQL config invalid",
		errors.RFCCodeText("CDC:ErrMySQLInvalidConfig"),
	)
	ErrMySQLWorkerPanic = errors.Normalize(
		"MySQL worker panic",
		errors.RFCCodeText("CDC:ErrMySQLWorkerPanic"),
	)
	ErrAvroToEnvelopeError = errors.Normalize(
		"to envelope failed",
		errors.RFCCodeText("CDC:ErrAvroToEnvelopeError"),
	)
	ErrAvroUnknownType = errors.Normalize(
		"unknown type for Avro: %v",
		errors.RFCCodeText("CDC:ErrAvroUnknownType"),
	)
	ErrAvroMarshalFailed = errors.Normalize(
		"json marshal failed",
		errors.RFCCodeText("CDC:ErrAvroMarshalFailed"),
	)
	ErrAvroEncodeFailed = errors.Normalize(
		"encode to avro native data",
		errors.RFCCodeText("CDC:ErrAvroEncodeFailed"),
	)
	ErrAvroEncodeToBinary = errors.Normalize(
		"encode to binray from native",
		errors.RFCCodeText("CDC:ErrAvroEncodeToBinary"),
	)
	ErrAvroSchemaAPIError = errors.Normalize(
		"schema manager API error",
		errors.RFCCodeText("CDC:ErrAvroSchemaAPIError"),
	)
	ErrMaxwellEncodeFailed = errors.Normalize(
		"maxwell encode failed",
		errors.RFCCodeText("CDC:ErrMaxwellEncodeFailed"),
	)
	ErrMaxwellDecodeFailed = errors.Normalize(
		"maxwell decode failed",
		errors.RFCCodeText("CDC:ErrMaxwellDecodeFailed"),
	)
	ErrMaxwellInvalidData = errors.Normalize(
		"maxwell invalid data",
		errors.RFCCodeText("CDC:ErrMaxwellInvalidData"),
	)
	ErrJSONCodecInvalidData = errors.Normalize(
		"json codec invalid data",
		errors.RFCCodeText("CDC:ErrJSONCodecInvalidData"),
	)
	ErrJSONCodecRowTooLarge = errors.Normalize(
		"json codec single row too large",
		errors.RFCCodeText("CDC:ErrJSONCodecRowTooLarge"),
	)
	ErrCanalDecodeFailed = errors.Normalize(
		"canal decode failed",
		errors.RFCCodeText("CDC:ErrCanalDecodeFailed"),
	)
	ErrCanalEncodeFailed = errors.Normalize(
		"canal encode failed",
		errors.RFCCodeText("CDC:ErrCanalEncodeFailed"),
	)
	ErrOldValueNotEnabled = errors.Normalize(
		"old value is not enabled",
		errors.RFCCodeText("CDC:ErrOldValueNotEnabled"),
	)
	ErrSinkInvalidConfig = errors.Normalize(
		"sink config invalid",
		errors.RFCCodeText("CDC:ErrSinkInvalidConfig"),
	)
	ErrCraftCodecInvalidData = errors.Normalize(
		"craft codec invalid data",
		errors.RFCCodeText("CDC:ErrCraftCodecInvalidData"),
	)

	// utilities related errors
	ErrToTLSConfigFailed = errors.Normalize(
		"generate tls config failed",
		errors.RFCCodeText("CDC:ErrToTLSConfigFailed"),
	)
	ErrCheckClusterVersionFromPD = errors.Normalize(
		"failed to request PD %s, please try again later",
		errors.RFCCodeText("CDC:ErrCheckClusterVersionFromPD"),
	)
	ErrNewSemVersion = errors.Normalize(
		"create sem version",
		errors.RFCCodeText("CDC:ErrNewSemVersion"),
	)
	ErrCheckDirWritable = errors.Normalize(
		"check dir writable failed",
		errors.RFCCodeText("CDC:ErrCheckDirWritable"),
	)
	ErrCheckDirReadable = errors.Normalize(
		"check dir readable failed",
		errors.RFCCodeText("CDC:ErrCheckDirReadable"),
	)
	ErrCheckDirValid = errors.Normalize(
		"check dir valid failed",
		errors.RFCCodeText("CDC:ErrCheckDirValid"),
	)
	ErrGetDiskInfo = errors.Normalize(
		"get dir disk info failed",
		errors.RFCCodeText("CDC:ErrGetDiskInfo"),
	)
	ErrLoadTimezone = errors.Normalize(
		"load timezone",
		errors.RFCCodeText("CDC:ErrLoadTimezone"),
	)
	ErrURLFormatInvalid = errors.Normalize(
		"url format is invalid",
		errors.RFCCodeText("CDC:ErrURLFormatInvalid"),
	)
	ErrIntersectNoOverlap = errors.Normalize(
		"span doesn't overlap: %+v vs %+v",
		errors.RFCCodeText("CDC:ErrIntersectNoOverlap"),
	)
	ErrOperateOnClosedNotifier = errors.Normalize(
		"operate on a closed notifier",
		errors.RFCCodeText("CDC:ErrOperateOnClosedNotifier"),
	)

	// encode/decode, data format and data integrity errors
	ErrInvalidRecordKey = errors.Normalize(
		"invalid record key - %q",
		errors.RFCCodeText("CDC:ErrInvalidRecordKey"),
	)
	ErrCodecDecode = errors.Normalize(
		"codec decode error",
		errors.RFCCodeText("CDC:ErrCodecDecode"),
	)
	ErrUnknownMetaType = errors.Normalize(
		"unknown meta type %v",
		errors.RFCCodeText("CDC:ErrUnknownMetaType"),
	)
	ErrFetchHandleValue = errors.Normalize(
		"can't find handle column, please check if the pk is handle",
		errors.RFCCodeText("CDC:ErrFetchHandleValue"),
	)
	ErrDatumUnflatten = errors.Normalize(
		"unflatten datume data",
		errors.RFCCodeText("CDC:ErrDatumUnflatten"),
	)
	ErrWrongTableInfo = errors.Normalize(
		"wrong table info in unflatten, table id %d, index table id: %d",
		errors.RFCCodeText("CDC:ErrWrongTableInfo"),
	)
	ErrIndexKeyTableNotFound = errors.Normalize(
		"table not found with index ID %d in index kv",
		errors.RFCCodeText("CDC:ErrIndexKeyTableNotFound"),
	)
	ErrDecodeRowToDatum = errors.Normalize(
		"decode row data to datum failed",
		errors.RFCCodeText("CDC:ErrDecodeRowToDatum"),
	)
	ErrMarshalFailed = errors.Normalize(
		"marshal failed",
		errors.RFCCodeText("CDC:ErrMarshalFailed"),
	)
	ErrUnmarshalFailed = errors.Normalize(
		"unmarshal failed",
		errors.RFCCodeText("CDC:ErrUnmarshalFailed"),
	)
	ErrInvalidChangefeedID = errors.Normalize(
		fmt.Sprintf("%s, %s, %s, %s,",
			"bad changefeed id",
			`please match the pattern "^[a-zA-Z0-9]+(\-[a-zA-Z0-9]+)*$"`,
			"the length should no more than %d",
			`eg, "simple-changefeed-task"`),
		errors.RFCCodeText("CDC:ErrInvalidChangefeedID"),
	)
	ErrInvalidEtcdKey = errors.Normalize(
		"invalid key: %s",
		errors.RFCCodeText("CDC:ErrInvalidEtcdKey"),
	)

	// schema storage errors
	ErrSchemaStorageUnresolved = errors.Normalize(
		"can not found schema snapshot, the specified ts(%d) is more than resolvedTs(%d)",
		errors.RFCCodeText("CDC:ErrSchemaStorageUnresolved"),
	)
	ErrSchemaStorageGCed = errors.Normalize(
		"can not found schema snapshot, the specified ts(%d) is less than gcTS(%d)",
		errors.RFCCodeText("CDC:ErrSchemaStorageGCed"),
	)
	ErrSchemaSnapshotNotFound = errors.Normalize(
		"can not found schema snapshot, ts: %d",
		errors.RFCCodeText("CDC:ErrSchemaSnapshotNotFound"),
	)
	ErrSchemaStorageTableMiss = errors.Normalize(
		"table %d not found",
		errors.RFCCodeText("CDC:ErrSchemaStorageTableMiss"),
	)
	ErrSnapshotSchemaNotFound = errors.Normalize(
		"schema %d not found in schema snapshot",
		errors.RFCCodeText("CDC:ErrSnapshotSchemaNotFound"),
	)
	ErrSnapshotTableNotFound = errors.Normalize(
		"table %d not found in schema snapshot",
		errors.RFCCodeText("CDC:ErrSnapshotTableNotFound"),
	)
	ErrSnapshotSchemaExists = errors.Normalize(
		"schema %s(%d) already exists",
		errors.RFCCodeText("CDC:ErrSnapshotSchemaExists"),
	)
	ErrSnapshotTableExists = errors.Normalize(
		"table %s.%s already exists",
		errors.RFCCodeText("CDC:ErrSnapshotTableExists"),
	)
	ErrInvalidDDLJob = errors.Normalize(
		"invalid ddl job(%d)",
		errors.RFCCodeText("CDC:ErrInvalidDDLJob"),
	)

	// puller related errors
	ErrBufferReachLimit = errors.Normalize(
		"puller mem buffer reach size limit",
		errors.RFCCodeText("CDC:ErrBufferReachLimit"),
	)

	// server related errors
	ErrCaptureSuicide = errors.Normalize(
		"capture suicide",
		errors.RFCCodeText("CDC:ErrCaptureSuicide"),
	)
	ErrNewCaptureFailed = errors.Normalize(
		"new capture failed",
		errors.RFCCodeText("CDC:ErrNewCaptureFailed"),
	)
	ErrCaptureRegister = errors.Normalize(
		"capture register to etcd failed",
		errors.RFCCodeText("CDC:ErrCaptureRegister"),
	)
	ErrNewProcessorFailed = errors.Normalize(
		"new processor failed",
		errors.RFCCodeText("CDC:ErrNewProcessorFailed"),
	)
	ErrProcessorUnknown = errors.Normalize(
		"processor running unknown error",
		errors.RFCCodeText("CDC:ErrProcessorUnknown"),
	)
	ErrOwnerUnknown = errors.Normalize(
		"owner running unknown error",
		errors.RFCCodeText("CDC:ErrOwnerUnknown"),
	)
	ErrProcessorTableNotFound = errors.Normalize(
		"table not found in processor cache",
		errors.RFCCodeText("CDC:ErrProcessorTableNotFound"),
	)
	ErrProcessorEtcdWatch = errors.Normalize(
		"etcd watch returns error",
		errors.RFCCodeText("CDC:ErrProcessorEtcdWatch"),
	)
	ErrProcessorSortDir = errors.Normalize(
		"sort dir error",
		errors.RFCCodeText("CDC:ErrProcessorSortDir"),
	)
	ErrUnknownSortEngine = errors.Normalize(
		"unknown sort engine %s",
		errors.RFCCodeText("CDC:ErrUnknownSortEngine"),
	)
	ErrInvalidTaskKey = errors.Normalize(
		"invalid task key: %s",
		errors.RFCCodeText("CDC:ErrInvalidTaskKey"),
	)
	ErrInvalidServerOption = errors.Normalize(
		"invalid server option",
		errors.RFCCodeText("CDC:ErrInvalidServerOption"),
	)
	ErrServerNewPDClient = errors.Normalize(
		"server creates pd client failed",
		errors.RFCCodeText("CDC:ErrServerNewPDClient"),
	)
	ErrServeHTTP = errors.Normalize(
		"serve http error",
		errors.RFCCodeText("CDC:ErrServeHTTP"),
	)
	ErrCaptureCampaignOwner = errors.Normalize(
		"campaign owner failed",
		errors.RFCCodeText("CDC:ErrCaptureCampaignOwner"),
	)
	ErrCaptureResignOwner = errors.Normalize(
		"resign owner failed",
		errors.RFCCodeText("CDC:ErrCaptureResignOwner"),
	)
	ErrWaitHandleOperationTimeout = errors.Normalize(
		"waiting processor to handle the operation finished timeout",
		errors.RFCCodeText("CDC:ErrWaitHandleOperationTimeout"),
	)
	ErrSupportPostOnly = errors.Normalize(
		"this api supports POST method only",
		errors.RFCCodeText("CDC:ErrSupportPostOnly"),
	)
	ErrSupportGetOnly = errors.Normalize(
		"this api supports GET method only",
		errors.RFCCodeText("CDC:ErrSupportGetOnly"),
	)
	ErrAPIInvalidParam = errors.Normalize(
		"invalid api parameter",
		errors.RFCCodeText("CDC:ErrAPIInvalidParam"),
	)
	ErrRequestForwardErr = errors.Normalize(
		"request forward error, an request can only forward to owner one time",
		errors.RFCCodeText("ErrRequestForwardErr"),
	)
	ErrInternalServerError = errors.Normalize(
		"internal server error",
		errors.RFCCodeText("CDC:ErrInternalServerError"),
	)
	ErrOwnerSortDir = errors.Normalize(
		"owner sort dir",
		errors.RFCCodeText("CDC:ErrOwnerSortDir"),
	)
	ErrOwnerChangefeedNotFound = errors.Normalize(
		"changefeed %s not found in owner cache",
		errors.RFCCodeText("CDC:ErrOwnerChangefeedNotFound"),
	)
	ErrChangefeedUpdateRefused = errors.Normalize(
		"changefeed update error: %s",
		errors.RFCCodeText("CDC:ErrChangefeedUpdateRefused"),
	)
	ErrChangefeedAbnormalState = errors.Normalize(
		"changefeed in abnormal state: %s, replication status: %+v",
		errors.RFCCodeText("CDC:ErrChangefeedAbnormalState"),
	)
	ErrInvalidAdminJobType = errors.Normalize(
		"invalid admin job type: %d",
		errors.RFCCodeText("CDC:ErrInvalidAdminJobType"),
	)
	ErrOwnerEtcdWatch = errors.Normalize(
		"etcd watch returns error",
		errors.RFCCodeText("CDC:ErrOwnerEtcdWatch"),
	)
	ErrOwnerCampaignKeyDeleted = errors.Normalize(
		"owner campaign key deleted",
		errors.RFCCodeText("CDC:ErrOwnerCampaignKeyDeleted"),
	)
	ErrServiceSafepointLost = errors.Normalize(
		"service safepoint lost. current safepoint is %d, please remove"+
			" all changefeed(s) whose checkpoints are behind the current safepoint",
		errors.RFCCodeText("CDC:ErrServiceSafepointLost"),
	)
	ErrUpdateServiceSafepointFailed = errors.Normalize(
		"updating service safepoint failed",
		errors.RFCCodeText("CDC:ErrUpdateServiceSafepointFailed"),
	)
	ErrStartTsBeforeGC = errors.Normalize(
		"fail to create changefeed because start-ts %d is earlier than GC safepoint at %d",
		errors.RFCCodeText("CDC:ErrStartTsBeforeGC"),
	)
	ErrTargetTsBeforeStartTs = errors.Normalize(
		"fail to create changefeed because target-ts %d is earlier than start-ts %d",
		errors.RFCCodeText("CDC:ErrTargetTsBeforeStartTs"),
	)
	ErrSnapshotLostByGC = errors.Normalize(
		"fail to create or maintain changefeed due to snapshot loss"+
			" caused by GC. checkpoint-ts %d is earlier than or equal to GC safepoint at %d",
		errors.RFCCodeText("CDC:ErrSnapshotLostByGC"),
	)
	ErrGCTTLExceeded = errors.Normalize(
		"the checkpoint-ts(%d) lag of the changefeed(%s) "+
			"has exceeded the GC TTL",
		errors.RFCCodeText("CDC:ErrGCTTLExceeded"),
	)
	ErrNotOwner = errors.Normalize(
		"this capture is not a owner",
		errors.RFCCodeText("CDC:ErrNotOwner"),
	)
	ErrOwnerNotFound = errors.Normalize(
		"owner not found",
		errors.RFCCodeText("CDC:ErrOwnerNotFound"),
	)
	ErrTableListenReplicated = errors.Normalize(
		"A table(%d) is being replicated by at least "+
			"two processors(%s, %s), please report a bug",
		errors.RFCCodeText("CDC:ErrTableListenReplicated"),
	)
	ErrTableIneligible = errors.Normalize(
		"some tables are not eligible to replicate(%v), "+
			"if you want to ignore these tables, please set ignore_ineligible_table to true",
		errors.RFCCodeText("CDC:ErrTableIneligible"),
	)

	// EtcdWorker related errors. Internal use only.
	// ErrEtcdTryAgain is used by a PatchFunc to force a transaction abort.
	ErrEtcdTryAgain = errors.Normalize(
		"the etcd txn should be aborted and retried immediately",
		errors.RFCCodeText("CDC:ErrEtcdTryAgain"),
	)
	// ErrEtcdIgnore is used by a PatchFunc to signal that the reactor no longer wishes to update Etcd.
	ErrEtcdIgnore = errors.Normalize(
		"this patch should be excluded from the current etcd txn",
		errors.RFCCodeText("CDC:ErrEtcdIgnore"),
	)
	// ErrEtcdSessionDone is used by etcd worker to signal a session done
	ErrEtcdSessionDone = errors.Normalize(
		"the etcd session is done",
		errors.RFCCodeText("CDC:ErrEtcdSessionDone"),
	)
	// ErrReactorFinished is used by reactor to signal a **normal** exit.
	ErrReactorFinished = errors.Normalize(
		"the reactor has done its job and should no longer be executed",
		errors.RFCCodeText("CDC:ErrReactorFinished"),
	)
	ErrLeaseTimeout = errors.Normalize(
		"owner lease timeout",
		errors.RFCCodeText("CDC:ErrLeaseTimeout"),
	)
	ErrLeaseExpired = errors.Normalize(
		"owner lease expired ",
		errors.RFCCodeText("CDC:ErrLeaseExpired"),
	)
	ErrEtcdTxnSizeExceed = errors.Normalize(
		"patch size:%d of a single changefeed exceed etcd txn max size:%d",
		errors.RFCCodeText("CDC:ErrEtcdTxnSizeExceed"),
	)
	ErrEtcdTxnOpsExceed = errors.Normalize(
		"patch ops:%d of a single changefeed exceed etcd txn max ops:%d",
		errors.RFCCodeText("CDC:ErrEtcdTxnOpsExceed"),
	)

	// pipeline errors
	ErrSendToClosedPipeline = errors.Normalize(
		"pipeline is closed, cannot send message",
		errors.RFCCodeText("CDC:ErrSendToClosedPipeline"),
	)
	ErrPipelineTryAgain = errors.Normalize(
		"pipeline is full, please try again. Internal use only, "+
			"report a bug if seen externally",
		errors.RFCCodeText("CDC:ErrPipelineTryAgain"),
	)

	// actor errors
	ErrActorDuplicate = errors.Normalize(
		"duplicated actor, already in use",
		errors.RFCCodeText("CDC:ErrActorDuplicate"),
	)
	ErrActorNotFound = errors.Normalize(
		"actor not found",
		errors.RFCCodeText("CDC:ErrActorNotFound"),
	)
	ErrActorStopped = errors.Normalize(
		"actor stopped",
		errors.RFCCodeText("CDC:ErrActorStopped"),
	)
	ErrMailboxFull = errors.Normalize(
		"mailbox is full, please try again. Internal use only,"+
			" report a bug if seen externally",
		errors.RFCCodeText("CDC:ErrMailboxFull"),
	)

	// leveldb sorter errors
	ErrStartAStoppedLevelDBSystem = errors.Normalize(
		"start a stopped leveldb system",
		errors.RFCCodeText("CDC:ErrStartAStoppedLevelDBSystem"),
	)
	ErrUnexpectedSnapshot = errors.Normalize(
		"unexpected snapshot, table %d",
		errors.RFCCodeText("CDC:ErrUnexpectedSnapshot"),
	)

	// workerpool errors
	ErrWorkerPoolHandleCancelled = errors.Normalize(
		"workerpool handle is cancelled",
		errors.RFCCodeText("CDC:ErrWorkerPoolHandleCancelled"),
	)
	ErrAsyncPoolExited = errors.Normalize(
		"asyncPool has exited. Report a bug if seen externally.",
		errors.RFCCodeText("CDC:ErrAsyncPoolExited"),
	)
	ErrWorkerPoolGracefulUnregisterTimedOut = errors.Normalize(
		"workerpool handle graceful unregister timed out",
		errors.RFCCodeText("CDC:ErrWorkerPoolGracefulUnregisterTimedOut"),
	)

	// redo log related errors
	ErrConsistentLevel = errors.Normalize(
		"consistent level (%s) not support",
		errors.RFCCodeText("CDC:ErrConsistentLevel"),
	)
	ErrConsistentStorage = errors.Normalize(
		"consistent storage (%s) not support",
		errors.RFCCodeText("CDC:ErrConsistentStorage"),
	)
	ErrInvalidS3URI = errors.Normalize(
		"invalid s3 uri: %s",
		errors.RFCCodeText("CDC:ErrInvalidS3URI"),
	)
	ErrBufferLogTimeout = errors.Normalize(
		"send row changed events to log buffer timeout",
		errors.RFCCodeText("CDC:ErrBufferLogTimeout"),
	)

	// sorter errors
<<<<<<< HEAD
	ErrCheckDataDirSatisfied           = errors.Normalize("check data dir satisfied failed", errors.RFCCodeText("CDC:ErrCheckDataDirSatisfied"))
	ErrUnifiedSorterBackendTerminating = errors.Normalize("unified sorter backend is terminating", errors.RFCCodeText("CDC:ErrUnifiedSorterBackendTerminating"))
	ErrUnifiedSorterIOError            = errors.Normalize("unified sorter IO error. Make sure your sort-dir is configured correctly by passing a valid argument or toml file to `cdc server`, or if you use TiUP, review the settings in `tiup cluster edit-config`. Details: %s", errors.RFCCodeText("CDC:ErrUnifiedSorterIOError"))
	ErrIllegalSorterParameter          = errors.Normalize("illegal parameter for sorter: %s", errors.RFCCodeText("CDC:ErrIllegalSorterParameter"))
	ErrAsyncIOCancelled                = errors.Normalize("asynchronous IO operation is cancelled. Internal use only, report a bug if seen in log", errors.RFCCodeText("CDC:ErrAsyncIOCancelled"))
	ErrConflictingFileLocks            = errors.Normalize("file lock conflict: %s", errors.RFCCodeText("ErrConflictingFileLocks"))
	ErrSortDirLockError                = errors.Normalize("error encountered when locking sort-dir", errors.RFCCodeText("ErrSortDirLockError"))
	ErrLevelDBSorterError              = errors.Normalize("leveldb error: %s", errors.RFCCodeText("CDC:ErrLevelDBSorterError"))
	ErrSorterClosed                    = errors.Normalize("sorter is closed", errors.RFCCodeText("CDC:ErrSorterClosed"))
	ErrPebbleDBError                   = errors.Normalize("pebbledb error", errors.RFCCodeText("CDC:ErrPebbleDBError"))
=======
	ErrCheckDataDirSatisfied = errors.Normalize(
		"check data dir satisfied failed",
		errors.RFCCodeText("CDC:ErrCheckDataDirSatisfied"),
	)
	ErrUnifiedSorterBackendTerminating = errors.Normalize(
		"unified sorter backend is terminating",
		errors.RFCCodeText("CDC:ErrUnifiedSorterBackendTerminating"),
	)
	ErrUnifiedSorterIOError = errors.Normalize(
		"unified sorter IO error. Make sure your sort-dir is "+
			"configured correctly by passing a valid argument or toml file to"+
			" `cdc server`, or if you use TiUP, review the settings in "+
			"`tiup cluster edit-config`. Details: %s",
		errors.RFCCodeText("CDC:ErrUnifiedSorterIOError"),
	)
	ErrIllegalSorterParameter = errors.Normalize(
		"illegal parameter for sorter: %s",
		errors.RFCCodeText("CDC:ErrIllegalSorterParameter"),
	)
	ErrAsyncIOCancelled = errors.Normalize(
		"asynchronous IO operation is cancelled. Internal use only, "+
			"report a bug if seen in log",
		errors.RFCCodeText("CDC:ErrAsyncIOCancelled"),
	)
	ErrConflictingFileLocks = errors.Normalize(
		"file lock conflict: %s",
		errors.RFCCodeText("ErrConflictingFileLocks"),
	)
	ErrSortDirLockError = errors.Normalize(
		"error encountered when locking sort-dir",
		errors.RFCCodeText("ErrSortDirLockError"),
	)
	ErrLevelDBSorterError = errors.Normalize(
		"leveldb error: %s",
		errors.RFCCodeText("CDC:ErrLevelDBSorterError"),
	)
	ErrSorterClosed = errors.Normalize(
		"sorter is closed",
		errors.RFCCodeText("CDC:ErrSorterClosed"),
	)
>>>>>>> 8bb93dfd

	// processor errors
	ErrProcessorDuplicateOperations = errors.Normalize(
		"table processor duplicate operation, table-id: %d",
		errors.RFCCodeText("CDC:ErrProcessorDuplicateOperations"),
	)
	// TODO Remove ErrTableProcessorStoppedSafely as it not an error actually.
	// It is used to tell node runner to stop, and ignored by callers of node runner.
	// See pkg/pipeline/runner.go nodeRunner.run()
	//     and cdc/processor/processor.go processor.createTablePipelineImpl()
	ErrTableProcessorStoppedSafely = errors.Normalize(
		"table processor stopped safely",
		errors.RFCCodeText("CDC:ErrTableProcessorStoppedSafely"),
	)

	// owner errors
	ErrOwnerChangedUnexpectedly = errors.Normalize(
		"owner changed unexpectedly",
		errors.RFCCodeText("CDC:ErrOwnerChangedUnexpectedly"),
	)
	// owner related errors
	ErrOwnerInconsistentStates = errors.Normalize(
		"owner encountered inconsistent state. report a bug if this happens frequently. %s",
		errors.RFCCodeText("CDC:ErrOwnerInconsistentStates"),
	)

	// miscellaneous internal errors
	ErrFlowControllerAborted = errors.Normalize(
		"flow controller is aborted",
		errors.RFCCodeText("CDC:ErrFlowControllerAborted"),
	)
	ErrFlowControllerEventLargerThanQuota = errors.Normalize(
		"event is larger than the total memory quota, size: %d, quota: %d",
		errors.RFCCodeText("CDC:ErrFlowControllerEventLargerThanQuota"),
	)

	// retry error
	ErrReachMaxTry = errors.Normalize("reach maximum try: %d",
		errors.RFCCodeText("CDC:ErrReachMaxTry"),
	)

	// tcp server error
	ErrTCPServerClosed = errors.Normalize("The TCP server has been closed",
		errors.RFCCodeText("CDC:ErrTCPServerClosed"),
	)

	// p2p error
	ErrPeerMessageIllegalMeta = errors.Normalize(
		"peer-to-peer message server received an RPC call with illegal metadata",
		errors.RFCCodeText("CDC:ErrPeerMessageIllegalMeta"),
	)
	ErrPeerMessageClientPermanentFail = errors.Normalize(
		"peer-to-peer message client has failed permanently, no need to reconnect: %s",
		errors.RFCCodeText("CDC:ErrPeerMessageClientPermanentFail"),
	)
	ErrPeerMessageClientClosed = errors.Normalize(
		"peer-to-peer message client has been closed",
		errors.RFCCodeText("CDC:ErrPeerMessageClientClosed"),
	)
	ErrPeerMessageSendTryAgain = errors.Normalize(
		"peer-to-peer message client has too many pending messages to send,"+
			" try again later",
		errors.RFCCodeText("CDC:ErrPeerMessageSendTryAgain"),
	)
	ErrPeerMessageEncodeError = errors.Normalize(
		"failed to encode peer-to-peer message",
		errors.RFCCodeText("CDC:ErrPeerMessageEncodeError"),
	)
	ErrPeerMessageInternalSenderClosed = errors.Normalize(
		"peer-to-peer message server tries to send to a closed stream. Internal only.",
		errors.RFCCodeText("CDC:ErrPeerMessageInternalSenderClosed"),
	)
	ErrPeerMessageStaleConnection = errors.Normalize(
		"peer-to-peer message stale connection: old-epoch %d, new-epoch %d",
		errors.RFCCodeText("CDC:ErrPeerMessageStaleConnection"),
	)
	ErrPeerMessageDuplicateConnection = errors.Normalize(
		"peer-to-peer message duplicate connection: epoch %d",
		errors.RFCCodeText("CDC:ErrPeerMessageDuplicateConnection"),
	)
	ErrPeerMessageServerClosed = errors.Normalize(
		"peer-to-peer message server has closed connection: %s.",
		errors.RFCCodeText("CDC:ErrPeerMessageServerClosed"),
	)
	ErrPeerMessageDataLost = errors.Normalize(
		"peer-to-peer message data lost, topic: %s, seq: %d",
		errors.RFCCodeText("CDC:ErrPeerMessageDataLost"),
	)
	ErrPeerMessageToManyPeers = errors.Normalize(
		"peer-to-peer message server got too many peers: %d peers",
		errors.RFCCodeText("CDC:ErrPeerMessageToManyPeers"),
	)
	ErrPeerMessageDecodeError = errors.Normalize(
		"failed to decode peer-to-peer message",
		errors.RFCCodeText("CDC:ErrPeerMessageDecodeError"),
	)
	ErrPeerMessageTaskQueueCongested = errors.Normalize(
		"peer-to-peer message server has too many pending tasks",
		errors.RFCCodeText("CDC:ErrPeerMessageTaskQueueCongested"),
	)
	ErrPeerMessageReceiverMismatch = errors.Normalize(
		"peer-to-peer message receiver is a mismatch: expected %s, got %s",
		errors.RFCCodeText("CDC:ErrPeerMessageReceiverMismatch"),
	)
	ErrPeerMessageIllegalClientVersion = errors.Normalize(
		"peer-to-peer message client reported illegal version: %s",
		errors.RFCCodeText("CDC:ErrPeerMessageIllegalClientVersion"),
	)
	ErrPeerMessageTopicCongested = errors.Normalize(
		"peer-to-peer message topic has congested, aborting all connections",
		errors.RFCCodeText("CDC:ErrPeerMessageTopicCongested"),
	)
	ErrPeerMessageInjectedServerRestart = errors.Normalize(
		"peer-to-peer message server injected error",
		errors.RFCCodeText("CDC:ErrPeerMessageInjectedServerRestart"),
	)

	// RESTful client error
<<<<<<< HEAD
	ErrRewindRequestBodyError = errors.Normalize("failed to seek to the beginning of request body", errors.RFCCodeText("CDC:ErrRewindRequestBodyError"))
	ErrZeroLengthResponseBody = errors.Normalize("0-length response with status code: %d", errors.RFCCodeText("CDC:ErrZeroLengthResponseBody"))
	ErrInvalidHost            = errors.Normalize("host must be a URL or a host:port pair: %q", errors.RFCCodeText("CDC:ErrInvalidHost"))

	// Verification error
	ErrVerificationConfigInvalid = errors.Normalize("verification config invalid", errors.RFCCodeText("CDC:ErrVerificationConfigInvalid"))
	ErrModuleVerificationFail    = errors.Normalize("module level verification fail: module %s", errors.RFCCodeText("CDC:ErrModuleVerificationFail"))
=======
	ErrRewindRequestBodyError = errors.Normalize(
		"failed to seek to the beginning of request body",
		errors.RFCCodeText("CDC:ErrRewindRequestBodyError"),
	)
	ErrZeroLengthResponseBody = errors.Normalize(
		"0-length response with status code: %d",
		errors.RFCCodeText("CDC:ErrZeroLengthResponseBody"),
	)
	ErrInvalidHost = errors.Normalize(
		"host must be a URL or a host:port pair: %q",
		errors.RFCCodeText("CDC:ErrInvalidHost"),
	)
>>>>>>> 8bb93dfd
)<|MERGE_RESOLUTION|>--- conflicted
+++ resolved
@@ -807,7 +807,6 @@
 	)
 
 	// sorter errors
-<<<<<<< HEAD
 	ErrCheckDataDirSatisfied           = errors.Normalize("check data dir satisfied failed", errors.RFCCodeText("CDC:ErrCheckDataDirSatisfied"))
 	ErrUnifiedSorterBackendTerminating = errors.Normalize("unified sorter backend is terminating", errors.RFCCodeText("CDC:ErrUnifiedSorterBackendTerminating"))
 	ErrUnifiedSorterIOError            = errors.Normalize("unified sorter IO error. Make sure your sort-dir is configured correctly by passing a valid argument or toml file to `cdc server`, or if you use TiUP, review the settings in `tiup cluster edit-config`. Details: %s", errors.RFCCodeText("CDC:ErrUnifiedSorterIOError"))
@@ -818,7 +817,6 @@
 	ErrLevelDBSorterError              = errors.Normalize("leveldb error: %s", errors.RFCCodeText("CDC:ErrLevelDBSorterError"))
 	ErrSorterClosed                    = errors.Normalize("sorter is closed", errors.RFCCodeText("CDC:ErrSorterClosed"))
 	ErrPebbleDBError                   = errors.Normalize("pebbledb error", errors.RFCCodeText("CDC:ErrPebbleDBError"))
-=======
 	ErrCheckDataDirSatisfied = errors.Normalize(
 		"check data dir satisfied failed",
 		errors.RFCCodeText("CDC:ErrCheckDataDirSatisfied"),
@@ -859,7 +857,6 @@
 		"sorter is closed",
 		errors.RFCCodeText("CDC:ErrSorterClosed"),
 	)
->>>>>>> 8bb93dfd
 
 	// processor errors
 	ErrProcessorDuplicateOperations = errors.Normalize(
@@ -978,7 +975,6 @@
 	)
 
 	// RESTful client error
-<<<<<<< HEAD
 	ErrRewindRequestBodyError = errors.Normalize("failed to seek to the beginning of request body", errors.RFCCodeText("CDC:ErrRewindRequestBodyError"))
 	ErrZeroLengthResponseBody = errors.Normalize("0-length response with status code: %d", errors.RFCCodeText("CDC:ErrZeroLengthResponseBody"))
 	ErrInvalidHost            = errors.Normalize("host must be a URL or a host:port pair: %q", errors.RFCCodeText("CDC:ErrInvalidHost"))
@@ -986,7 +982,7 @@
 	// Verification error
 	ErrVerificationConfigInvalid = errors.Normalize("verification config invalid", errors.RFCCodeText("CDC:ErrVerificationConfigInvalid"))
 	ErrModuleVerificationFail    = errors.Normalize("module level verification fail: module %s", errors.RFCCodeText("CDC:ErrModuleVerificationFail"))
-=======
+
 	ErrRewindRequestBodyError = errors.Normalize(
 		"failed to seek to the beginning of request body",
 		errors.RFCCodeText("CDC:ErrRewindRequestBodyError"),
@@ -999,5 +995,4 @@
 		"host must be a URL or a host:port pair: %q",
 		errors.RFCCodeText("CDC:ErrInvalidHost"),
 	)
->>>>>>> 8bb93dfd
 )