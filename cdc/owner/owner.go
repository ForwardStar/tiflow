// Copyright 2021 PingCAP, Inc.
//
// Licensed under the Apache License, Version 2.0 (the "License");
// you may not use this file except in compliance with the License.
// You may obtain a copy of the License at
//
//     http://www.apache.org/licenses/LICENSE-2.0
//
// Unless required by applicable law or agreed to in writing, software
// distributed under the License is distributed on an "AS IS" BASIS,
// See the License for the specific language governing permissions and
// limitations under the License.

package owner

import (
	"context"
	"io"
	"sync"
	"sync/atomic"
	"time"

	"github.com/pingcap/errors"
	"github.com/pingcap/failpoint"
	"github.com/pingcap/log"
	"github.com/pingcap/tiflow/cdc/model"
	cdcContext "github.com/pingcap/tiflow/pkg/context"
	cerror "github.com/pingcap/tiflow/pkg/errors"
	"github.com/pingcap/tiflow/pkg/orchestrator"
	"github.com/pingcap/tiflow/pkg/upstream"
	"github.com/pingcap/tiflow/pkg/version"
	pd "github.com/tikv/pd/client"
	"go.uber.org/zap"
	"golang.org/x/time/rate"
)

type ownerJobType int

// All OwnerJob types
const (
	ownerJobTypeRebalance ownerJobType = iota
	ownerJobTypeScheduleTable
	ownerJobTypeAdminJob
	ownerJobTypeDebugInfo
	ownerJobTypeQuery
)

// versionInconsistentLogRate represents the rate of log output when there are
// captures with versions different from that of the owner
const versionInconsistentLogRate = 1

// Export field names for pretty printing.
type ownerJob struct {
	Tp           ownerJobType
	ChangefeedID model.ChangeFeedID

	// for ScheduleTable only
	TargetCaptureID model.CaptureID
	// for ScheduleTable only
	TableID model.TableID

	// for Admin Job only
	AdminJob *model.AdminJob

	// for debug info only
	debugInfoWriter io.Writer

	// for status provider
	query *Query

	done chan<- error
}

// Owner managers TiCDC cluster.
//
// The interface is thread-safe, except for Tick, it's only used by etcd worker.
type Owner interface {
	orchestrator.Reactor
	EnqueueJob(adminJob model.AdminJob, done chan<- error)
	RebalanceTables(cfID model.ChangeFeedID, done chan<- error)
	ScheduleTable(
		cfID model.ChangeFeedID, toCapture model.CaptureID,
		tableID model.TableID, done chan<- error,
	)
	WriteDebugInfo(w io.Writer, done chan<- error)
	Query(query *Query, done chan<- error)
	AsyncStop()
}

type ownerImpl struct {
	changefeeds     map[model.ChangeFeedID]*changefeed
	captures        map[model.CaptureID]*model.CaptureInfo
	upstreamManager *upstream.Manager
	ownerJobQueue   struct {
		sync.Mutex
		queue []*ownerJob
	}
	// logLimiter controls cluster version check log output rate
	logLimiter   *rate.Limiter
	lastTickTime time.Time
	closed       int32
	// bootstrapped specifies whether the owner has been initialized.
	// This will only be done when the owner starts the first Tick.
	// NOTICE: Do not use it in a method other than tick unexpectedly,
	//         as it is not a thread-safe value.
	bootstrapped bool

	newChangefeed func(id model.ChangeFeedID, up *upstream.Upstream) *changefeed
}

// NewOwner creates a new Owner
func NewOwner(upstreamManager *upstream.Manager) Owner {
	return &ownerImpl{
		upstreamManager: upstreamManager,
		changefeeds:     make(map[model.ChangeFeedID]*changefeed),
		lastTickTime:    time.Now(),
		newChangefeed:   newChangefeed,
		logLimiter:      rate.NewLimiter(versionInconsistentLogRate, versionInconsistentLogRate),
	}
}

// NewOwner4Test creates a new Owner for test
func NewOwner4Test(
	newDDLPuller func(ctx cdcContext.Context, up *upstream.Upstream, startTs uint64) (DDLPuller, error),
	newSink func() DDLSink,
	pdClient pd.Client,
) Owner {
	m := upstream.NewManager4Test(pdClient)
	o := NewOwner(m).(*ownerImpl)
	// Most tests do not need to test bootstrap.
	o.bootstrapped = true
	o.newChangefeed = func(id model.ChangeFeedID, up *upstream.Upstream) *changefeed {
		return newChangefeed4Test(id, up, newDDLPuller, newSink)
	}
	return o
}

// Tick implements the Reactor interface
func (o *ownerImpl) Tick(stdCtx context.Context, rawState orchestrator.ReactorState) (nextState orchestrator.ReactorState, err error) {
	failpoint.Inject("owner-run-with-error", func() {
		failpoint.Return(nil, errors.New("owner run with injected error"))
	})
	failpoint.Inject("sleep-in-owner-tick", nil)
	state := rawState.(*orchestrator.GlobalReactorState)
	// At the first Tick, we need to do a bootstrap operation.
	// Fix incompatible or incorrect meta information.
	if !o.bootstrapped {
		o.Bootstrap(state)
		o.bootstrapped = true
		return state, nil
	}

	o.captures = state.Captures
	o.updateMetrics(state)

	// handleJobs() should be called before clusterVersionConsistent(), because
	// when there are different versions of cdc nodes in the cluster,
	// the admin job may not be processed all the time. And http api relies on
	// admin job, which will cause all http api unavailable.
	o.handleJobs()

	if !o.clusterVersionConsistent(state.Captures) {
		return state, nil
	}
	// Owner should update GC safepoint before initializing changefeed, so
	// changefeed can remove its "ticdc-creating" service GC safepoint during
	// initializing.
	//
	// See more gc doc.
	if err = o.updateGCSafepoint(stdCtx, state); err != nil {
		return nil, errors.Trace(err)
	}

	// Tick all changefeeds.
	ctx := stdCtx.(cdcContext.Context)
	for changefeedID, changefeedState := range state.Changefeeds {
		if changefeedState.Info == nil {
			o.cleanUpChangefeed(changefeedState)
			if cfReactor, ok := o.changefeeds[changefeedID]; ok {
				cfReactor.isRemoved = true
			}
			continue
		}
		ctx = cdcContext.WithChangefeedVars(ctx, &cdcContext.ChangefeedVars{
			ID:   changefeedID,
			Info: changefeedState.Info,
		})
		cfReactor, exist := o.changefeeds[changefeedID]
		if !exist {
			up := o.upstreamManager.Get(changefeedState.Info.UpstreamID)
			cfReactor = o.newChangefeed(changefeedID, up)
			o.changefeeds[changefeedID] = cfReactor
		}
		cfReactor.Tick(ctx, changefeedState, state.Captures)
	}

	// Cleanup changefeeds that are not in the state.
	if len(o.changefeeds) != len(state.Changefeeds) {
		for changefeedID, cfReactor := range o.changefeeds {
			if _, exist := state.Changefeeds[changefeedID]; exist {
				continue
			}
			ctx = cdcContext.WithChangefeedVars(ctx, &cdcContext.ChangefeedVars{
				ID: changefeedID,
			})
			cfReactor.Close(ctx)
			delete(o.changefeeds, changefeedID)
		}
	}

	// Close and cleanup all changefeeds.
	if atomic.LoadInt32(&o.closed) != 0 {
		for changefeedID, cfReactor := range o.changefeeds {
			ctx = cdcContext.WithChangefeedVars(ctx, &cdcContext.ChangefeedVars{
				ID: changefeedID,
			})
			cfReactor.Close(ctx)
		}
		return state, cerror.ErrReactorFinished.GenWithStackByArgs()
	}

	return state, nil
}

// EnqueueJob enqueues an admin job into an internal queue,
// and the Owner will handle the job in the next tick
// `done` must be buffered to prevent blocking owner.
func (o *ownerImpl) EnqueueJob(adminJob model.AdminJob, done chan<- error) {
	o.pushOwnerJob(&ownerJob{
		Tp:           ownerJobTypeAdminJob,
		AdminJob:     &adminJob,
		ChangefeedID: adminJob.CfID,
		done:         done,
	})
}

// RebalanceTables triggers a rebalance for the specified changefeed
// `done` must be buffered to prevent blocking owner.
func (o *ownerImpl) RebalanceTables(cfID model.ChangeFeedID, done chan<- error) {
	o.pushOwnerJob(&ownerJob{
		Tp:           ownerJobTypeRebalance,
		ChangefeedID: cfID,
		done:         done,
	})
}

// ScheduleTable moves a table from a capture to another capture
// `done` must be buffered to prevent blocking owner.
func (o *ownerImpl) ScheduleTable(
	cfID model.ChangeFeedID, toCapture model.CaptureID, tableID model.TableID,
	done chan<- error,
) {
	o.pushOwnerJob(&ownerJob{
		Tp:              ownerJobTypeScheduleTable,
		ChangefeedID:    cfID,
		TargetCaptureID: toCapture,
		TableID:         tableID,
		done:            done,
	})
}

// WriteDebugInfo writes debug info into the specified http writer
func (o *ownerImpl) WriteDebugInfo(w io.Writer, done chan<- error) {
	o.pushOwnerJob(&ownerJob{
		Tp:              ownerJobTypeDebugInfo,
		debugInfoWriter: w,
		done:            done,
	})
}

// Query queries owner internal information.
func (o *ownerImpl) Query(query *Query, done chan<- error) {
	o.pushOwnerJob(&ownerJob{
		Tp:    ownerJobTypeQuery,
		query: query,
		done:  done,
	})
}

// AsyncStop stops the owner asynchronously
func (o *ownerImpl) AsyncStop() {
	atomic.StoreInt32(&o.closed, 1)
	o.cleanStaleMetrics()
}

func (o *ownerImpl) cleanUpChangefeed(state *orchestrator.ChangefeedReactorState) {
	state.PatchInfo(func(info *model.ChangeFeedInfo) (*model.ChangeFeedInfo, bool, error) {
		return nil, info != nil, nil
	})
	state.PatchStatus(func(status *model.ChangeFeedStatus) (*model.ChangeFeedStatus, bool, error) {
		return nil, status != nil, nil
	})
	for captureID := range state.TaskPositions {
		state.PatchTaskPosition(captureID, func(position *model.TaskPosition) (*model.TaskPosition, bool, error) {
			return nil, position != nil, nil
		})
	}
}

// Bootstrap checks if the state contains incompatible or incorrect information and tries to fix it.
func (o *ownerImpl) Bootstrap(state *orchestrator.GlobalReactorState) {
	log.Info("Start bootstrapping")
	o.cleanStaleMetrics()
	fixChangefeedInfos(state)
}

// fixChangefeedInfos attempts to fix incompatible or incorrect meta information in changefeed state.
func fixChangefeedInfos(state *orchestrator.GlobalReactorState) {
	for _, changefeedState := range state.Changefeeds {
		if changefeedState != nil {
			changefeedState.PatchInfo(func(info *model.ChangeFeedInfo) (*model.ChangeFeedInfo, bool, error) {
				if info == nil {
					return nil, false, nil
				}
				info.FixIncompatible()
				return info, true, nil
			})
		}
	}
}

func (o *ownerImpl) cleanStaleMetrics() {
	// The gauge metrics of the Owner should be reset
	// each time a new owner is launched, in case the previous owner
	// has crashed and has not cleaned up the stale metrics values.
	changefeedCheckpointTsGauge.Reset()
	changefeedCheckpointTsLagGauge.Reset()
	changefeedResolvedTsGauge.Reset()
	changefeedResolvedTsLagGauge.Reset()
	ownerMaintainTableNumGauge.Reset()
	changefeedStatusGauge.Reset()
}

func (o *ownerImpl) updateMetrics(state *orchestrator.GlobalReactorState) {
	// Keep the value of prometheus expression `rate(counter)` = 1
	// Please also change alert rule in ticdc.rules.yml when change the expression value.
	now := time.Now()
	ownershipCounter.Add(float64(now.Sub(o.lastTickTime)) / float64(time.Second))
	o.lastTickTime = now

	for cfID, cf := range o.changefeeds {
		if cf.state != nil && cf.state.Info != nil {
			changefeedStatusGauge.WithLabelValues(cfID.Namespace, cfID.ID).
				Set(float64(cf.state.Info.State.ToInt()))
		}

		// The InfoProvider is a proxy object returning information
		// from the scheduler.
		infoProvider := cf.GetInfoProvider()
		if infoProvider == nil {
			// The scheduler has not been initialized yet.
			continue
		}

		totalCounts := infoProvider.GetTotalTableCounts()
		pendingCounts := infoProvider.GetPendingTableCounts()

		for captureID, info := range o.captures {
			ownerMaintainTableNumGauge.
				WithLabelValues(cfID.Namespace, cfID.ID,
					info.AdvertiseAddr, maintainTableTypeTotal).
				Set(float64(totalCounts[captureID]))
			ownerMaintainTableNumGauge.
				WithLabelValues(cfID.Namespace, cfID.ID,
					info.AdvertiseAddr, maintainTableTypeWip).
				Set(float64(pendingCounts[captureID]))
		}
	}
	return
}

func (o *ownerImpl) clusterVersionConsistent(captures map[model.CaptureID]*model.CaptureInfo) bool {
	myVersion := version.ReleaseVersion
	for _, capture := range captures {
		if myVersion != capture.Version {
			if o.logLimiter.Allow() {
				log.Warn("the capture version is different with the owner",
					zap.Reflect("capture", capture), zap.String("ownerVer", myVersion))
			}
			return false
		}
	}
	return true
}

func (o *ownerImpl) handleJobs() {
	jobs := o.takeOwnerJobs()
	for _, job := range jobs {
		changefeedID := job.ChangefeedID
		cfReactor, exist := o.changefeeds[changefeedID]
		if !exist && job.Tp != ownerJobTypeQuery {
			log.Warn("changefeed not found when handle a job", zap.Reflect("job", job))
			job.done <- cerror.ErrChangeFeedNotExists.FastGenByArgs(job.ChangefeedID)
			close(job.done)
			continue
		}
		switch job.Tp {
		case ownerJobTypeAdminJob:
			cfReactor.feedStateManager.PushAdminJob(job.AdminJob)
		case ownerJobTypeScheduleTable:
			cfReactor.scheduler.MoveTable(job.TableID, job.TargetCaptureID)
		case ownerJobTypeRebalance:
			cfReactor.scheduler.Rebalance()
		case ownerJobTypeQuery:
			job.done <- o.handleQueries(job.query)
		case ownerJobTypeDebugInfo:
			// TODO: implement this function
		}
		close(job.done)
	}
}

func (o *ownerImpl) handleQueries(query *Query) error {
	switch query.Tp {
	case QueryAllChangeFeedStatuses:
		ret := map[model.ChangeFeedID]*model.ChangeFeedStatus{}
		for cfID, cfReactor := range o.changefeeds {
			ret[cfID] = &model.ChangeFeedStatus{}
			if cfReactor.state == nil {
				continue
			}
			if cfReactor.state.Status == nil {
				continue
			}
			ret[cfID].ResolvedTs = cfReactor.state.Status.ResolvedTs
			ret[cfID].CheckpointTs = cfReactor.state.Status.CheckpointTs
			ret[cfID].AdminJobType = cfReactor.state.Status.AdminJobType
		}
		query.Data = ret
	case QueryAllChangeFeedInfo:
		ret := map[model.ChangeFeedID]*model.ChangeFeedInfo{}
		for cfID, cfReactor := range o.changefeeds {
			if cfReactor.state == nil {
				continue
			}
			if cfReactor.state.Info == nil {
				ret[cfID] = &model.ChangeFeedInfo{}
				continue
			}
			var err error
			ret[cfID], err = cfReactor.state.Info.Clone()
			if err != nil {
				return errors.Trace(err)
			}
		}
		query.Data = ret
	case QueryAllTaskStatuses:
		cfReactor, ok := o.changefeeds[query.ChangeFeedID]
		if !ok {
			return cerror.ErrChangeFeedNotExists.GenWithStackByArgs(query.ChangeFeedID)
		}
		if cfReactor.state == nil {
			return cerror.ErrChangeFeedNotExists.GenWithStackByArgs(query.ChangeFeedID)
		}

		var ret map[model.CaptureID]*model.TaskStatus
		provider := cfReactor.GetInfoProvider()
		if provider == nil {
			// The scheduler has not been initialized yet.
			return cerror.ErrChangeFeedNotExists.GenWithStackByArgs(query.ChangeFeedID)
		}

		var err error
		ret, err = provider.GetTaskStatuses()
		if err != nil {
			return errors.Trace(err)
		}
		query.Data = ret
	case QueryTaskPositions:
		cfReactor, ok := o.changefeeds[query.ChangeFeedID]
		if !ok {
			return cerror.ErrChangeFeedNotExists.GenWithStackByArgs(query.ChangeFeedID)
		}

		provider := cfReactor.GetInfoProvider()
		if provider == nil {
			// The scheduler has not been initialized yet.
			return cerror.ErrChangeFeedNotExists.GenWithStackByArgs(query.ChangeFeedID)
		}

		ret, err := provider.GetTaskPositions()
		if err != nil {
			return errors.Trace(err)
		}
		query.Data = ret
	case QueryProcessors:
		var ret []*model.ProcInfoSnap
		for cfID, cfReactor := range o.changefeeds {
			provider := cfReactor.GetInfoProvider()
			if provider == nil {
				// The scheduler has not been initialized yet.
				continue
			}

			positions, err := provider.GetTaskPositions()
			if err != nil {
				return errors.Trace(err)
			}
			for captureID := range positions {
				ret = append(ret, &model.ProcInfoSnap{
					CfID:      cfID,
					CaptureID: captureID,
				})
			}
		}
		query.Data = ret
	case QueryCaptures:
		var ret []*model.CaptureInfo
		for _, captureInfo := range o.captures {
			ret = append(ret, &model.CaptureInfo{
				ID:            captureInfo.ID,
				AdvertiseAddr: captureInfo.AdvertiseAddr,
				Version:       captureInfo.Version,
			})
		}
		query.Data = ret
	}
	return nil
}

func (o *ownerImpl) takeOwnerJobs() []*ownerJob {
	o.ownerJobQueue.Lock()
	defer o.ownerJobQueue.Unlock()

	jobs := o.ownerJobQueue.queue
	o.ownerJobQueue.queue = nil
	return jobs
}

func (o *ownerImpl) pushOwnerJob(job *ownerJob) {
	o.ownerJobQueue.Lock()
	defer o.ownerJobQueue.Unlock()
	o.ownerJobQueue.queue = append(o.ownerJobQueue.queue, job)
}

func (o *ownerImpl) updateGCSafepoint(
	ctx context.Context, state *orchestrator.GlobalReactorState,
) error {
	minChekpoinTsMap, forceUpdateMap := o.calculateGCSagepoint(state)
	for upstreamID, minCheckpointTs := range minChekpoinTsMap {
		up := o.upstreamManager.Get(upstreamID)
<<<<<<< HEAD
		if !up.IsNormal() {
			log.Warn("upstream is not ready, skip",
				zap.Uint64("id", up.ID),
				zap.Strings("pd", up.PdEndpoints))
			continue
		}
=======
>>>>>>> 46646ded

		// When the changefeed starts up, CDC will do a snapshot read at
		// (checkpointTs - 1) from TiKV, so (checkpointTs - 1) should be an upper
		// bound for the GC safepoint.
		gcSafepointUpperBound := minCheckpointTs - 1

		var forceUpdate bool
		if _, exist := forceUpdateMap[upstreamID]; exist {
			forceUpdate = true
		}

		err := up.GCManager.TryUpdateGCSafePoint(ctx, gcSafepointUpperBound, forceUpdate)
		if err != nil {
			return errors.Trace(err)
		}
	}
	return nil
}

// calculateGCSagepoint calculates GCSafepoint for different upstream.
func (o *ownerImpl) calculateGCSagepoint(state *orchestrator.GlobalReactorState) (
	map[uint64]uint64, map[uint64]interface{},
) {
	minCheckpointTsMap := make(map[uint64]uint64)
	forceUpdateMap := make(map[uint64]interface{})

	for changefeedID, changefeedState := range state.Changefeeds {
		if changefeedState.Info == nil {
			continue
		}
		switch changefeedState.Info.State {
		case model.StateNormal, model.StateStopped, model.StateError:
		default:
			continue
		}

		checkpointTs := changefeedState.Info.GetCheckpointTs(changefeedState.Status)
		upstreamID := changefeedState.Info.UpstreamID

		if _, exist := minCheckpointTsMap[upstreamID]; !exist {
			minCheckpointTsMap[upstreamID] = checkpointTs
		}

		minCpts := minCheckpointTsMap[upstreamID]

		if minCpts > checkpointTs {
			minCpts = checkpointTs
			minCheckpointTsMap[upstreamID] = minCpts
		}
		// Force update when adding a new changefeed.
		_, exist := o.changefeeds[changefeedID]
		if !exist {
			forceUpdateMap[upstreamID] = nil
		}
	}
	return minCheckpointTsMap, forceUpdateMap
}

// StatusProvider returns a StatusProvider
func (o *ownerImpl) StatusProvider() StatusProvider {
	return &ownerStatusProvider{owner: o}
}<|MERGE_RESOLUTION|>--- conflicted
+++ resolved
@@ -121,7 +121,8 @@
 
 // NewOwner4Test creates a new Owner for test
 func NewOwner4Test(
-	newDDLPuller func(ctx cdcContext.Context, up *upstream.Upstream, startTs uint64) (DDLPuller, error),
+	newDDLPuller func(ctx cdcContext.Context,
+		up *upstream.Upstream, startTs uint64) (DDLPuller, error),
 	newSink func() DDLSink,
 	pdClient pd.Client,
 ) Owner {
@@ -539,15 +540,12 @@
 	minChekpoinTsMap, forceUpdateMap := o.calculateGCSagepoint(state)
 	for upstreamID, minCheckpointTs := range minChekpoinTsMap {
 		up := o.upstreamManager.Get(upstreamID)
-<<<<<<< HEAD
 		if !up.IsNormal() {
 			log.Warn("upstream is not ready, skip",
 				zap.Uint64("id", up.ID),
 				zap.Strings("pd", up.PdEndpoints))
 			continue
 		}
-=======
->>>>>>> 46646ded
 
 		// When the changefeed starts up, CDC will do a snapshot read at
 		// (checkpointTs - 1) from TiKV, so (checkpointTs - 1) should be an upper
