--- conflicted
+++ resolved
@@ -248,11 +248,7 @@
 func newProcessor(ctx cdcContext.Context, up *upstream.Upstream) *processor {
 	changefeedID := ctx.ChangefeedVars().ID
 	p := &processor{
-<<<<<<< HEAD
-		upstream:      upStream,
-=======
 		upstream:      up,
->>>>>>> 46646ded
 		tables:        make(map[model.TableID]tablepipeline.TablePipeline),
 		errCh:         make(chan error, 1),
 		changefeedID:  changefeedID,
@@ -321,7 +317,6 @@
 // The main logic of processor is in this function, including the calculation of many kinds of ts, maintain table pipeline, error handling, etc.
 func (p *processor) Tick(ctx cdcContext.Context, state *orchestrator.ChangefeedReactorState) (orchestrator.ReactorState, error) {
 	// skip this tick
-<<<<<<< HEAD
 	if err := p.upstream.Error(); err != nil {
 		return p.handleErr(ctx, state, err)
 	}
@@ -330,9 +325,6 @@
 		log.Warn("upstream is not ready, skip",
 			zap.Uint64("id", p.upstream.ID),
 			zap.Strings("pd", p.upstream.PdEndpoints))
-=======
-	if !p.upstream.IsNormal() {
->>>>>>> 46646ded
 		return state, nil
 	}
 	startTime := time.Now()
