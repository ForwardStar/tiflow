--- conflicted
+++ resolved
@@ -19,15 +19,9 @@
 	// Commit or resolved TS
 	CRTs uint64
 
-<<<<<<< HEAD
 	RawKV    *RawKVEntry
 	Row      *RowChangedEvent
-	finished chan struct{}
 	TrackID  []byte
-=======
-	RawKV *RawKVEntry
-	Row   *RowChangedEvent
->>>>>>> 3dfed2b4
 }
 
 // NewPolymorphicEvent creates a new PolymorphicEvent with a raw KV
@@ -36,17 +30,10 @@
 		return NewResolvedPolymorphicEvent(rawKV.RegionID, rawKV.CRTs)
 	}
 	return &PolymorphicEvent{
-<<<<<<< HEAD
 		StartTs:  rawKV.StartTs,
 		CRTs:     rawKV.CRTs,
 		RawKV:    rawKV,
-		finished: nil,
 		TrackID:  rawKV.Key,
-=======
-		StartTs: rawKV.StartTs,
-		CRTs:    rawKV.CRTs,
-		RawKV:   rawKV,
->>>>>>> 3dfed2b4
 	}
 }
 
