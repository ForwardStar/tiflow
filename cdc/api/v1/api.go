--- conflicted
+++ resolved
@@ -14,11 +14,7 @@
 package v1
 
 import (
-<<<<<<< HEAD
-=======
-	"bufio"
 	"fmt"
->>>>>>> e0593308
 	"net/http"
 	"os"
 	"strings"
@@ -218,7 +214,11 @@
 			for tableID := range status.Tables {
 				tables = append(tables, tableID)
 			}
-			taskStatus = append(taskStatus, model.CaptureTaskStatus{CaptureID: captureID, Tables: tables, Operation: status.Operation})
+			taskStatus = append(taskStatus,
+				model.CaptureTaskStatus{
+					CaptureID: captureID, Tables: tables,
+					Operation: status.Operation,
+				})
 		}
 	}
 
@@ -605,7 +605,8 @@
 	}
 	if info.State != model.StateNormal {
 		_ = c.Error(cerror.WrapError(cerror.ErrAPIInvalidParam,
-			fmt.Errorf("changefeed in abnormal state: %s, can't get processors of an abnormal changefeed",
+			fmt.Errorf("changefeed in abnormal state: %s, "+
+				"can't get processors of an abnormal changefeed",
 				string(info.State))))
 	}
 	// check if this captureID exist
